"""The Winston-Lutz module loads and processes EPID images that have acquired Winston-Lutz type images.

Features:

* **Couch shift instructions** - After running a WL test, get immediate feedback on how to shift the couch.
  Couch values can also be passed in and the new couch values will be presented so you don't have to do that pesky conversion.
  "Do I subtract that number or add it?"
* **Automatic field & BB positioning** - When an image or directory is loaded, the field CAX and the BB
  are automatically found, along with the vector and scalar distance between them.
* **Isocenter size determination** - Using backprojections of the EPID images, the 3D gantry isocenter size
  and position can be determined *independent of the BB position*. Additionally, the 2D planar isocenter size
  of the collimator and couch can also be determined.
* **Image plotting** - WL images can be plotted separately or together, each of which shows the field CAX, BB and
  scalar distance from BB to CAX.
* **Axis deviation plots** - Plot the variation of the gantry, collimator, couch, and EPID in each plane
  as well as RMS variation.
* **File name interpretation** - Rename DICOM filenames to include axis information for linacs that don't include
  such information in the DICOM tags. E.g. "myWL_gantry45_coll0_couch315.dcm".
"""
from __future__ import annotations

import dataclasses
import enum
import io
import math
import os.path as osp
import statistics
import tempfile
import webbrowser
from functools import cached_property
from itertools import zip_longest
from pathlib import Path
from textwrap import wrap
from typing import BinaryIO, Iterable, Sequence

import argue
import matplotlib.pyplot as plt
import numpy as np
from mpl_toolkits.mplot3d import art3d
from py_linq import Enumerable
from pydantic import BaseModel
from scipy import ndimage, optimize
from scipy.ndimage import zoom
from scipy.spatial.transform import Rotation
from skimage.measure._regionprops import RegionProperties
from tabulate import tabulate

from .core import image, pdf
from .core.array_utils import array_to_dicom
from .core.decorators import lru_cache
from .core.geometry import (
    Line,
    Point,
    PointSerialized,
    Vector,
    VectorSerialized,
    cos,
    sin,
)
from .core.image import DicomImageStack, is_image, tiff_to_dicom
from .core.io import TemporaryZipDirectory, get_url, retrieve_demo_file
from .core.scale import MachineScale, convert
<<<<<<< HEAD
from .core.utilities import (
    QuaacDatum,
    QuaacMixin,
    ResultBase,
    convert_to_enum,
    is_close,
)
=======
from .core.utilities import ResultBase, ResultsDataMixin, convert_to_enum, is_close
>>>>>>> 7c50b2ee
from .metrics.features import (
    is_right_circumference,
    is_right_size_bb,
    is_round,
    is_solid,
    is_symmetric,
)
from .metrics.image import GlobalSizedFieldLocator, SizedDiskLocator

BB_ERROR_MESSAGE = (
    "Unable to locate the BB. Make sure the field edges do not obscure the BB, that there are no artifacts in the images, that the 'bb_size' parameter is close to reality, "
    "and that the BB is near the center (within 2cm). If this is a large-field image or kV image try setting 'low_density_bb' to True."
)


class BBConfig(BaseModel):
    name: str
    offset_left_mm: float
    offset_up_mm: float
    offset_in_mm: float
    bb_size_mm: float
    rad_size_mm: float

    def to_human(self) -> str:
        """Convert one BB location to a human-readable str"""
        lr = "Left" if self.offset_left_mm >= 0 else "Right"
        ud = "Up" if self.offset_up_mm >= 0 else "Down"
        io = "In" if self.offset_in_mm >= 0 else "Out"
        return f"{lr} {abs(self.offset_left_mm)}mm, {ud} {abs(self.offset_up_mm)}mm, {io} {abs(self.offset_in_mm)}mm"


class BBArrangement:
    """Presets for multi-target phantoms."""

    # a BB at iso; represents the simplest case
    ISO = (
        BBConfig(
            name="Iso",
            offset_left_mm=0,
            offset_up_mm=0,
            offset_in_mm=0,
            bb_size_mm=5,  # overridden later dynamically
            rad_size_mm=20,  # not used;
        ),
    )
    # ISOCAL = (
    #     BBConfig(
    #         name="1",
    #         offset_left_mm=0,
    #         offset_up_mm=-170,
    #         offset_in_mm=-30,
    #         bb_size_mm=5,
    #         rad_size_mm=20,
    #     ),
    # {
    #     'name': '2',
    #     'offset_left_mm': -170,
    #     'offset_up_mm': 0,
    #     'offset_in_mm': -45,
    #     "bb_size_mm": 5,
    #     'rad_size_mm': 20,
    # }
    # )
    # locations: https://www.postersessiononline.eu/173580348_eu/congresos/ESTRO2020/aula/-PO_1320_ESTRO2020.pdf
    SNC_MULTIMET = (
        BBConfig(
            name="Iso",
            offset_left_mm=0,
            offset_up_mm=0,
            offset_in_mm=0,
            bb_size_mm=5,
            rad_size_mm=20,
        ),
        BBConfig(
            name="1",
            offset_left_mm=0,
            offset_up_mm=0,
            offset_in_mm=30,
            bb_size_mm=5,
            rad_size_mm=20,
        ),
        BBConfig(
            name="2",
            offset_left_mm=-30,
            offset_up_mm=0,
            offset_in_mm=15,
            bb_size_mm=5,
            rad_size_mm=20,
        ),
        BBConfig(
            name="3",
            offset_left_mm=0,
            offset_up_mm=0,
            offset_in_mm=-30,
            bb_size_mm=5,
            rad_size_mm=20,
        ),
        BBConfig(
            name="4",
            offset_left_mm=30,
            offset_up_mm=0,
            offset_in_mm=-50,
            bb_size_mm=5,
            rad_size_mm=20,
        ),
        BBConfig(
            name="5",
            offset_left_mm=0,
            offset_up_mm=0,
            offset_in_mm=-70,
            bb_size_mm=5,
            rad_size_mm=20,
        ),
    )
    DEMO = (
        BBConfig(
            name="Iso",
            offset_left_mm=0,
            offset_up_mm=5,
            offset_in_mm=0,
            bb_size_mm=5,
            rad_size_mm=20,
        ),
        BBConfig(
            name="Out",
            offset_left_mm=0,
            offset_up_mm=00,
            offset_in_mm=-60,
            bb_size_mm=5,
            rad_size_mm=20,
        ),
        BBConfig(
            name="In",
            offset_left_mm=0,
            offset_up_mm=00,
            offset_in_mm=30,
            bb_size_mm=5,
            rad_size_mm=20,
        ),
        BBConfig(
            name="Left/Out",
            offset_left_mm=10,
            offset_up_mm=10,
            offset_in_mm=-30,
            bb_size_mm=5,
            rad_size_mm=20,
        ),
    )

    @staticmethod
    def to_human(arrangement: dict) -> str:
        """Convert one BB location to a human-readable str"""
        a = arrangement
        lr = "Left" if a["offset_left_mm"] >= 0 else "Right"
        ud = "Up" if a["offset_up_mm"] >= 0 else "Down"
        io = "In" if a["offset_in_mm"] >= 0 else "Out"
        return f"'{a['name']}': {lr} {abs(a['offset_left_mm'])}mm, {ud} {abs(a['offset_up_mm'])}mm, {io} {abs(a['offset_in_mm'])}mm"


@dataclasses.dataclass
class BBFieldMatch:
    """A match of a BB and field to an expected arrangement position. I.e. the nominal BB, measured BB, and field.
    This can calculate distances, create backprojections, etc for a single BB/Field."""

    epid: Point
    field: Point
    bb: Point
    dpmm: float
    gantry_angle: float
    couch_angle: float
    sad: float

    @property
    def field_epid_vector_mm(self) -> Vector:
        """The vector from the field CAX to the EPID center *IN COORDINATE SPACE*."""
        v = (self.field - self.epid) / self.dpmm
        v.y = (
            -v.y
        )  # invert the y-axis; positive is down in image space but negative in coordinate space
        return v

    @property
    def bb_field_vector_mm(self) -> Vector:
        """The vector from the BB to the field CAX *IN COORDINATE SPACE*."""
        v = (self.bb - self.field) / self.dpmm
        v.y = (
            -v.y
        )  # invert the y-axis; positive is down in image space but negative in coordinate space
        return v

    @property
    def bb_epid_vector_mm(self) -> Vector:
        """The vector from the BB to the field CAX *IN COORDINATE SPACE*."""
        v = (self.bb - self.epid) / self.dpmm
        v.y = (
            -v.y
        )  # invert the y-axis; positive is down in image space but negative in coordinate space
        return v

    @property
    def bb_field_distance_mm(self) -> float:
        """The distance from the BB to the field CAX in mm."""
        return self.field.distance_to(self.bb) / self.dpmm

    @property
    def bb_epid_distance_mm(self) -> float:
        """The distance from the BB to the EPID center in mm."""
        return self.epid.distance_to(self.bb) / self.dpmm

    @property
    def field_epid_distance_mm(self) -> float:
        """The distance from the field CAX to the EPID center in mm."""
        return self.epid.distance_to(self.field) / self.dpmm

    @property
    def bb_to_field_projection(self):
        """The projection from the BB to the field. Used by vanilla WL
        to determine the gantry, coll, couch isocenter size because there the BB is the reference point.

        Returns
        -------
        Line
            The virtual line in space made by the BB.
        """
        return straight_ray(self.bb_field_vector_mm, self.gantry_angle)


class BB3D:
    """A representation of a BB in 3D space"""

    def __repr__(self):
        return self.nominal_bb_position

    def __init__(
        self,
        bb_config: BBConfig,
        bb_matches: Sequence[BBFieldMatch, ...],
        scale: MachineScale,
    ):
        self.bb_config = bb_config
        self.matches = bb_matches
        self.scale = scale

    @cached_property
    def measured_bb_position(self) -> Point:
        """The 3D measured position of the BB based on rotation matrices and gantry/couch angles."""
        xs = [m.bb_epid_vector_mm.x for m in self.matches]
        ys = [m.bb_epid_vector_mm.y for m in self.matches]
        thetas = [m.gantry_angle for m in self.matches]
        phis = [m.couch_angle for m in self.matches]
        vector = solve_3d_position_from_2d_planes(
            xs=xs, ys=ys, thetas=thetas, phis=phis, scale=self.scale
        )
        # vectors and points are effectively the same thing here but we convert to a point for clarity
        return Point(x=vector.x, y=vector.y, z=vector.z)

    @cached_property
    def nominal_bb_position(self) -> Point:
        """The nominal location of the BB in MM in coordinate space"""
        return Point(
            x=-self.bb_config.offset_left_mm,
            y=self.bb_config.offset_in_mm,
            z=self.bb_config.offset_up_mm,
        )

    @cached_property
    def measured_field_position(self) -> Point:
        """The position of the field CAXs in 3D space"""
        xs = [m.field_epid_vector_mm.x for m in self.matches]
        ys = [m.field_epid_vector_mm.y for m in self.matches]
        thetas = [m.gantry_angle for m in self.matches]
        phis = [m.couch_angle for m in self.matches]
        vector = solve_3d_position_from_2d_planes(
            xs=xs, ys=ys, thetas=thetas, phis=phis, scale=self.scale
        )
        # vectors and points are effectively the same thing here but we convert to a point for clarity
        return Point(x=vector.x, y=vector.y, z=vector.z)

    def plot_nominal(self, axes: plt.Axes, color: str, **kwargs):
        """Plot the BB nominal position"""
        x, y, z = create_sphere_surface(
            radius=self.bb_config.bb_size_mm / 2, center=self.nominal_bb_position
        )
        axes.plot_surface(x, y, z, color=color, **kwargs)

    def plot_measured(self, axes: plt.Axes, color: str, **kwargs):
        """Plot the BB measured position"""
        x, y, z = create_sphere_surface(
            radius=self.bb_config.bb_size_mm / 2, center=self.measured_bb_position
        )
        axes.plot_surface(x, y, z, color=color, **kwargs)


def create_sphere_surface(
    radius: float, center: Point
) -> tuple[np.ndarray, np.ndarray, np.ndarray]:
    """Create a sphere surface for plotting"""
    u = np.linspace(0, 2 * np.pi, 100)
    v = np.linspace(0, np.pi, 100)
    x = radius * np.outer(np.cos(u), np.sin(v)) + center.x
    y = radius * np.outer(np.sin(u), np.sin(v)) + center.y
    z = radius * np.outer(np.ones(np.size(u)), np.cos(v)) + center.z
    return x, y, z


class Axis(enum.Enum):
    GANTRY = "Gantry"  #:
    COLLIMATOR = "Collimator"  #:
    COUCH = "Couch"  #:
    GB_COMBO = "GB Combo"  #:
    GBP_COMBO = "GBP Combo"  #:
    EPID = "Epid"  #:
    REFERENCE = "Reference"  #:


class WinstonLutz2DResult(ResultBase):
    variable_axis: str  #:
    bb_location: PointSerialized  #:
    cax2epid_vector: VectorSerialized  #:
    cax2epid_distance: float  #:
    cax2bb_distance: float  #:
    cax2bb_vector: VectorSerialized  #:
    field_cax: PointSerialized  #:


class WinstonLutzResult(ResultBase):
    """This class should not be called directly. It is returned by the ``results_data()`` method.
    It is a dataclass under the hood and thus comes with all the dunder magic.

    Use the following attributes as normal class attributes."""

    num_gantry_images: int  #:
    num_gantry_coll_images: int  #:
    num_coll_images: int  #:
    num_couch_images: int  #:
    num_total_images: int  #:
    max_2d_cax_to_bb_mm: float  #:
    median_2d_cax_to_bb_mm: float  #:
    mean_2d_cax_to_bb_mm: float  #:
    max_2d_cax_to_epid_mm: float  #:
    median_2d_cax_to_epid_mm: float  #:
    mean_2d_cax_to_epid_mm: float  #:
    gantry_3d_iso_diameter_mm: float  #:
    max_gantry_rms_deviation_mm: float  #:
    max_epid_rms_deviation_mm: float  #:
    gantry_coll_3d_iso_diameter_mm: float  #:
    coll_2d_iso_diameter_mm: float  #:
    max_coll_rms_deviation_mm: float  #:
    couch_2d_iso_diameter_mm: float  #:
    max_couch_rms_deviation_mm: float  #:
    image_details: list[WinstonLutz2DResult]  #:
    keyed_image_details: dict[str, WinstonLutz2DResult]  #:


class WinstonLutzMultiTargetMultiFieldResult(ResultBase):
    """This class should not be called directly. It is returned by the ``results_data()`` method.
    It is a dataclass under the hood and thus comes with all the dunder magic.

    Use the following attributes as normal class attributes."""

    num_total_images: int  #:
    max_2d_field_to_bb_mm: float  #:
    median_2d_field_to_bb_mm: float  #:
    mean_2d_field_to_bb_mm: float  #:
    bb_arrangement: tuple[BBConfig, ...]  #:
    bb_maxes: dict[str, float]  #:
    bb_shift_vector: VectorSerialized  #:
    bb_shift_yaw: float  #:
    bb_shift_pitch: float  #:
    bb_shift_roll: float  #:


def is_near_center(region: RegionProperties, *args, **kwargs) -> bool:
    """Whether the bb is <2cm from the center of the field"""
    dpmm = kwargs["dpmm"]
    shape = kwargs["shape"]
    extent_limit_mm = 20
    bottom, left, top, right = region.bbox
    bb_center_x = left + (right - left) / 2
    bb_center_y = bottom + (top - bottom) / 2
    x_lo_limit = shape[1] / 2 - dpmm * extent_limit_mm
    x_hi_limit = shape[1] / 2 + dpmm * extent_limit_mm
    is_bb_x_centered = x_lo_limit < bb_center_x < x_hi_limit
    y_lo_limit = shape[0] / 2 - dpmm * extent_limit_mm
    y_hi_limit = shape[0] / 2 + dpmm * extent_limit_mm
    is_bb_y_centered = y_lo_limit < bb_center_y < y_hi_limit
    return is_bb_x_centered and is_bb_y_centered


def is_modest_size(region: RegionProperties, *args, **kwargs) -> bool:
    """Decide whether the ROI is roughly the size of a BB; not noise and not an artifact. Used to find the BB."""
    bb_area = region.area_filled / (kwargs["dpmm"] ** 2)
    bb_size = kwargs["bb_size"]
    larger_bb_area = np.pi * ((bb_size + 2) / 2) ** 2
    smaller_bb_area = max(
        (np.pi * ((bb_size - 2) / 2) ** 2, 2)
    )  # set a min of 2 to avoid a lower bound of 0 when radius=2. This is much more likely to find noise in a block.
    return smaller_bb_area < bb_area < larger_bb_area


def is_square(region: RegionProperties, *args, **kwargs) -> bool:
    """Decide if the ROI is square in nature by testing the filled area vs bounding box. Used to find the BB."""
    actual_fill_ratio = region.filled_area / region.bbox_area
    return actual_fill_ratio > 0.8


def is_right_square_size(region: RegionProperties, *args, **kwargs) -> bool:
    """Decide if the ROI is square in nature by testing the filled area vs bounding box. Used to find the BB."""
    field_area = region.area_filled / (kwargs["dpmm"] ** 2)
    rad_size = max((kwargs["rad_size"], 5))
    larger_bb_area = (rad_size + 5) ** 2
    smaller_bb_area = (rad_size - 5) ** 2
    return smaller_bb_area < field_area < larger_bb_area


class WLBaseImage(image.LinacDicomImage):
    """Base class for a WL Image. Represents a single image with N fields and M BBs.

    Methods are provided to find the field CAXs and BBs and matching to the expected locations.
    """

    field_caxs: list[Point]
    bb_positions: list[Point]
    bb_arrangement: tuple[BBConfig]
    arrangement_matches: dict[
        str, BBFieldMatch
    ]  # a field CAX and BB matched to their respective nominal locations

    def __init__(
        self,
        file: str | BinaryIO | Path,
        use_filenames: bool = False,
        **kwargs,
    ):
        """
        Parameters
        ----------
        file : str
            Path to the image file.
        use_filenames: bool
            Whether to try to use the file name to determine axis values.
            Useful for Elekta machines that do not include that info in the DICOM data.
        """
        # override detection conditions if passed
        if conditions := kwargs.pop("detection_conditions", False):
            self.detection_conditions = conditions
        super().__init__(file, use_filenames=use_filenames, **kwargs)
        self._is_analyzed = False

    def analyze(
        self,
        bb_arrangement: tuple[BBConfig],
        is_open_field: bool = False,
        is_low_density: bool = False,
        shift_vector: Vector | None = None,
    ) -> (tuple[Point], tuple[Point]):
        """Analyze the image for BBs and field CAXs.

        Parameters
        ----------
        bb_arrangement : tuple[BBConfig]
            The expected BB locations.
        is_open_field : bool
            Whether the field is open or not. If open, only one CAX is expected.
        is_low_density : bool
            Whether the BBs are low density (e.g. kV images).
        shift_vector : Vector, optional
            A vector to shift the detected BBs by. Useful for images that are not perfectly aligned.
        """
        self.check_inversion_by_histogram(percentiles=(0.01, 50, 99.99))
        self._clean_edges()
        self.ground()
        self.normalize()
        self.bb_arrangement = bb_arrangement
        field_caxs = self.find_field_centroids(is_open_field=is_open_field)
        field_matches = self.find_field_matches(field_caxs)
        detected_bb_points = self.find_bb_centroids(
            bb_diameter_mm=bb_arrangement[0].bb_size_mm,
            low_density=is_low_density,
        )
        if shift_vector:
            # apply shift to detected BB points
            lat, sup_inf = bb_projection_with_rotation(
                offset_left=-shift_vector.x,  # negative because left is negative x
                offset_up=shift_vector.z,
                offset_in=shift_vector.y,
                sad=self.sad,
                gantry=self.gantry_angle,
                couch=self.couch_angle,
            )
            # convert from mm to pixels and add to the detected points
            for p in detected_bb_points:
                p.x += lat * self.dpmm
                p.y -= (
                    sup_inf * self.dpmm
                )  # we subtract because the detected point is in image space, not coordinate space so we convert the shift from coordinate to image space
        bb_matches = self.find_bb_matches(detected_points=detected_bb_points)
        if len(bb_matches) != len(field_matches):
            raise ValueError("The number of detected fields and BBs do not match")
        if not field_matches:
            raise ValueError("No fields were detected")
        if not bb_matches:
            raise ValueError(BB_ERROR_MESSAGE)
        # we now have field CAXs and BBs matched to their respective nominal locations
        # merge the field and BBs per arrangement position
        combined_matches = {}
        for bb_name, bb_match in bb_matches.items():
            combined_matches[bb_name] = BBFieldMatch(
                epid=self.center,
                field=field_matches[bb_name],
                bb=bb_match,
                dpmm=self.dpmm,
                gantry_angle=self.gantry_angle,
                couch_angle=self.couch_angle,
                sad=self.sad,
            )
        self._is_analyzed = True
        self.arrangement_matches = combined_matches

    def find_field_centroids(self, is_open_field: bool) -> list[Point]:
        """Find the field CAX(s) in the image. If the field is open or this is a vanilla WL, only one CAX is found."""
        if is_open_field:
            p = self.center
        else:
            # TODO: Use metrics field finder
            # can't use it out of the box because the
            # analyze method doesn't pass the field size
            # using the global field locator without size will
            # find several other unrelated fields and show up in the image
            # the metric algorithm should have a post-processing function parameter
            min, max = np.percentile(self.array, [5, 99.9])
            threshold_img = self.as_binary((max - min) / 2 + min)
            filled_img = ndimage.binary_fill_holes(threshold_img)
            coords = ndimage.center_of_mass(filled_img)
            p = Point(x=coords[-1], y=coords[0])
        return [p]

    def find_field_matches(self, detected_points: list[Point]) -> dict[str, Point]:
        """Find matches between detected field points and the arrangement. See ``find_bb_matches`` for more info."""
        return self.find_bb_matches(detected_points)

    def find_bb_centroids(
        self, bb_diameter_mm: float, low_density: bool
    ) -> list[Point]:
        """Find BBs in the image. This method can return MORE than the desired number of BBs. Matching
        of the detected BBs vs the expected BBs is done in the ``find_bb_matches`` method.
        """
        bb_tolerance_mm = self._calculate_bb_tolerance(bb_diameter_mm)
        centers = self.compute(
            metrics=SizedDiskLocator.from_center_physical(
                expected_position_mm=(0, 0),
                search_window_mm=(40 + bb_diameter_mm, 40 + bb_diameter_mm),
                radius_mm=bb_diameter_mm / 2,
                radius_tolerance_mm=bb_tolerance_mm,
                invert=not low_density,
                detection_conditions=self.detection_conditions,
            )
        )
        return centers

    def find_bb_matches(self, detected_points: list[Point]) -> dict[str, Point]:
        """Given an arrangement and detected BB positions, find the bbs that are closest to the expected positions.

        This is to prevent false positives from being detected as BBs (e.g. noise, couch, etc).
        The detected BBs are matched to the expected BBs based on proximity.

        These matches are linked to the individual BB arrangement by arrangement name.
        """
        bbs = {}
        for bb_arng in self.bb_arrangement:
            nominal_point = self.nominal_bb_position(bb_arng)
            distances = [
                nominal_point.distance_to(found_point)
                for found_point in detected_points
            ]
            min_distance = min(distances)
            min_distance_idx = distances.index(min_distance)
            if min_distance < 20 * self.dpmm:
                bbs[bb_arng.name] = detected_points[min_distance_idx]
        return bbs

    def field_to_bb_distances(self) -> list[float]:
        """The distances from the field CAXs to the BBs in mm. Useful for metrics as this is only
        the resulting floats vs a dict of points."""
        return [
            match.bb_field_distance_mm for match in self.arrangement_matches.values()
        ]

    def epid_to_bb_distances(self) -> list[float]:
        """The distances from the EPID center to the BBs in mm. Useful for metrics as this is only
        the resulting floats vs a dict of points."""
        return [
            match.bb_epid_distance_mm for match in self.arrangement_matches.values()
        ]

    def plot(
        self,
        ax: plt.Axes | None = None,
        show: bool = True,
        clear_fig: bool = False,
        zoom: bool = True,
        legend: bool = True,
        **kwargs,
    ) -> plt.Axes:
        """Plot an individual WL image.

        Parameters
        ----------
        ax : None, plt.Axes
            The axis to plot to. If None, a new figure is created.
        show : bool
            Whether to show the plot.
        clear_fig : bool
            Whether to clear the figure before plotting.
        zoom : bool
            Whether to zoom in on the BBs. If False, no zooming is done and the entire image is shown.
        legend : bool
            Whether to show the legend.
        """
        ax = super().plot(
            ax=ax, show=False, clear_fig=clear_fig, show_metrics=True, **kwargs
        )
        # show EPID center
        ax.axvline(x=self.epid.x, color="b")
        epid_handle = ax.axhline(y=self.epid.y, color="b")
        # show the field CAXs
        for match in self.arrangement_matches.values():
            (field_handle,) = ax.plot(match.field.x, match.field.y, "gs", ms=8)
            (bb_handle,) = ax.plot(match.bb.x, match.bb.y, "co", ms=10)
        if legend:
            ax.legend(
                (field_handle, bb_handle, epid_handle),
                ("Field CAX", "Detected BB", "EPID Center"),
                loc="upper right",
            )

        if zoom:
            # find the x and y limits based on the detected BB positions
            # and add a margin of 20mm
            min_x = (
                min([match.bb.x for match in self.arrangement_matches.values()])
                - 20 * self.dpmm
            )
            min_y = (
                min([match.bb.y for match in self.arrangement_matches.values()])
                - 20 * self.dpmm
            )
            max_x = (
                max([match.bb.x for match in self.arrangement_matches.values()])
                + 20 * self.dpmm
            )
            max_y = (
                max([match.bb.y for match in self.arrangement_matches.values()])
                + 20 * self.dpmm
            )
            ax.set_ylim([max_y, min_y])
            ax.set_xlim([min_x, max_x])
        # ax.set_yticklabels([])
        # ax.set_xticklabels([])
        ax.set_title("\n".join(wrap(Path(self.path).name, 30)), fontsize=10)
        ax.set_xlabel(
            f"G={self.gantry_angle:.0f}, B={self.collimator_angle:.0f}, P={self.couch_angle:.0f}"
        )
        ax.set_ylabel(f"Max Nominal to BB: {max(self.field_to_bb_distances()):3.2f}mm")
        if show:
            plt.show()
        return ax

    def nominal_bb_position(self, bb_config: BBConfig) -> Point:
        """Calculate the expected point position in 2D"""
        shift_x_mm, shift_y_mm = bb_projection_with_rotation(
            offset_left=bb_config.offset_left_mm,
            offset_up=bb_config.offset_up_mm,
            offset_in=bb_config.offset_in_mm,
            sad=self.sad,
            gantry=self.gantry_angle,
            couch=self.couch_angle,
        )
        # the field can be asymmetric, so use center of image
        expected_y = self.epid.y - shift_y_mm * self.dpmm
        expected_x = self.epid.x + shift_x_mm * self.dpmm
        return Point(x=expected_x, y=expected_y)

    @property
    def epid(self) -> Point:
        """Center of the EPID panel"""
        return self.center

    def _calculate_bb_tolerance(self, bb_diameter: float) -> int:
        """Calculate the BB tolerance based on the BB diameter.
        Min will be 2 for 1.5mm and under. Will be 4 for diameters at or above 30mm."""
        y = (2, 4)
        x = (1.5, 30)
        return np.interp(bb_diameter, x, y)

    @property
    def variable_axis(self) -> Axis:
        """The axis that is varying.

        There are five types of images:

        * Reference : All axes are at 0.
        * Gantry: All axes but gantry at 0.
        * Collimator : All axes but collimator at 0.
        * Couch : All axes but couch at 0.
        * Combo : More than one axis is not at 0.
        """
        G0 = is_close(self.gantry_angle, [0, 360])
        B0 = is_close(self.collimator_angle, [0, 360])
        P0 = is_close(self.couch_angle, [0, 360])
        if G0 and B0 and not P0:
            return Axis.COUCH
        elif G0 and P0 and not B0:
            return Axis.COLLIMATOR
        elif P0 and B0 and not G0:
            return Axis.GANTRY
        elif P0 and B0 and G0:
            return Axis.REFERENCE
        elif P0:
            return Axis.GB_COMBO
        else:
            return Axis.GBP_COMBO

    def _clean_edges(self, window_size: int = 2) -> None:
        """Clean the edges of the image to be near the background level."""

        def has_noise(self, window_size):
            """Helper method to determine if there is spurious signal at any of the image edges.

            Determines if the min or max of an edge is within 10% of the baseline value and trims if not.
            """
            near_min, near_max = np.percentile(self.array, [5, 99.5])
            img_range = near_max - near_min
            top = self[:window_size, :]
            left = self[:, :window_size]
            bottom = self[-window_size:, :]
            right = self[:, -window_size:]
            edge_array = np.concatenate(
                (top.flatten(), left.flatten(), bottom.flatten(), right.flatten())
            )
            edge_too_low = edge_array.min() < (near_min - img_range / 10)
            edge_too_high = edge_array.max() > (near_max + img_range / 10)
            return edge_too_low or edge_too_high

        safety_stop = np.min(self.shape) / 10
        while has_noise(self, window_size) and safety_stop > 0:
            self.crop(window_size)
            safety_stop -= 1


class WinstonLutz2D(WLBaseImage, ResultsDataMixin[WinstonLutz2DResult]):
    """Holds individual Winston-Lutz EPID images, image properties, and automatically finds the field CAX and BB."""

    bb: Point
    field_cax: Point
    bb_arrangement: tuple[BBConfig]
    is_from_tiff: bool = False
    detection_conditions: list[callable] = [
        is_right_size_bb,
        is_round,
        is_right_circumference,
        is_symmetric,
        is_solid,
    ]

    def analyze(
        self,
        bb_size_mm: float = 5,
        low_density_bb: bool = False,
        open_field: bool = False,
        shift_vector: Vector | None = None,
    ) -> None:
        """Analyze the image. See WinstonLutz.analyze for parameter details."""
        bb_config = BBArrangement.ISO
        bb_config[0].bb_size_mm = bb_size_mm
        super().analyze(
            bb_arrangement=bb_config,
            is_open_field=open_field,
            is_low_density=low_density_bb,
            shift_vector=shift_vector,
        )
        self.bb_arrangement = bb_config
        # these are set for the deprecated properties of the 2D analysis specifically where 1 field and 1 bb are expected.
        self.field_cax = self.arrangement_matches["Iso"].field
        self.bb = self.arrangement_matches["Iso"].bb

    def __repr__(self):
        return f"WLImage(gantry={self.gantry_angle:.1f}, coll={self.collimator_angle:.1f}, couch={self.couch_angle:.1f})"

    def to_axes(self) -> str:
        """Give just the axes values as a human-readable string"""
        return f"Gantry={self.gantry_angle:.1f}, Coll={self.collimator_angle:.1f}, Couch={self.couch_angle:.1f}"

    @property
    def cax2bb_vector(self) -> Vector:
        """The vector in mm from the CAX to the BB."""
        dist = (self.bb - self.field_cax) / self.dpmm
        return Vector(dist.x, dist.y, dist.z)

    @property
    def cax2bb_distance(self) -> float:
        """The scalar distance in mm from the CAX to the BB."""
        dist = self.field_cax.distance_to(self.bb)
        return dist / self.dpmm

    @property
    def cax2epid_vector(self) -> Vector:
        """The vector in mm from the CAX to the EPID center pixel"""
        dist = (self.epid - self.field_cax) / self.dpmm
        return Vector(dist.x, dist.y, dist.z)

    @property
    def cax2epid_distance(self) -> float:
        """The scalar distance in mm from the CAX to the EPID center pixel"""
        return self.field_cax.distance_to(self.epid) / self.dpmm

    def save_plot(self, filename: str, **kwargs):
        """Save the image plot to file."""
        self.plot(show=False)
        plt.tight_layout()
        plt.savefig(filename, **kwargs)

    @property
    def variable_axis(self) -> Axis:
        """The axis that is varying.

        There are five types of images:

        * Reference : All axes are at 0.
        * Gantry: All axes but gantry at 0.
        * Collimator : All axes but collimator at 0.
        * Couch : All axes but couch at 0.
        * Combo : More than one axis is not at 0.
        """
        G0 = is_close(self.gantry_angle, [0, 360])
        B0 = is_close(self.collimator_angle, [0, 360])
        P0 = is_close(self.couch_angle, [0, 360])
        if G0 and B0 and not P0:
            return Axis.COUCH
        elif G0 and P0 and not B0:
            return Axis.COLLIMATOR
        elif P0 and B0 and not G0:
            return Axis.GANTRY
        elif P0 and B0 and G0:
            return Axis.REFERENCE
        elif P0:
            return Axis.GB_COMBO
        else:
            return Axis.GBP_COMBO

    def _generate_results_data(self) -> WinstonLutz2DResult:
        """Present the results data and metadata as a dataclass or dict.
        The default return type is a dataclass."""
        if not self._is_analyzed:
            raise ValueError("The image is not analyzed. Use .analyze() first.")

        return WinstonLutz2DResult(
            variable_axis=self.variable_axis.value,
            cax2bb_vector=self.cax2bb_vector,
            cax2epid_vector=self.cax2epid_vector,
            cax2bb_distance=self.cax2bb_distance,
            cax2epid_distance=self.cax2epid_distance,
            bb_location=self.bb,
            field_cax=self.field_cax,
        )


<<<<<<< HEAD
class WinstonLutz(QuaacMixin):
=======
class WinstonLutz(ResultsDataMixin[WinstonLutzResult]):
>>>>>>> 7c50b2ee
    """Class for performing a Winston-Lutz test of the radiation isocenter."""

    images: list[WinstonLutz2D]  #:
    machine_scale: MachineScale  #:
    image_type = WinstonLutz2D
    bb: BB3D  # 3D representation of the BB; there is a .bb object for 2D images but is a 2D representation
    is_from_cbct: bool = False
    _bb_diameter: float
    _virtual_shift: str | None = None
    detection_conditions: list[callable] = [
        is_right_size_bb,
        is_round,
        is_right_circumference,
        is_symmetric,
        is_solid,
    ]

    def __init__(
        self,
        directory: str | list[str] | Path,
        use_filenames: bool = False,
        axis_mapping: dict[str, tuple[int, int, int]] | None = None,
        axes_precision: int | None = None,
        dpi: float | None = None,
        sid: float | None = None,
    ):
        """
        Parameters
        ----------
        directory : str, list[str]
            Path to the directory of the Winston-Lutz EPID images or a list of the image paths
        use_filenames: bool
            Whether to try to use the file name to determine axis values.
            Useful for Elekta machines that do not include that info in the DICOM data.
            This is mutually exclusive to axis_mapping. If True, axis_mapping is ignored.
        axis_mapping: dict
            An optional way of instantiating by passing each file along with the axis values.
            Structure should be <filename>: (<gantry>, <coll>, <couch>).
        axes_precision: int | None
            How many significant digits to represent the axes values. If None, no precision is set and the input/DICOM values are used raw.
            If set to an integer, rounds the axes values (gantry, coll, couch) to that many values. E.g. gantry=0.1234 => 0.1 with precision=1.
            This is mostly useful for plotting/rounding (359.9=>0) and if using the ``keyed_image_details`` with ``results_data``.
        dpi
            The dots-per-inch setting. Only needed if using TIFF images and the images do not contain the resolution tag.
            An error will raise if dpi is not passed and the TIFF resolution cannot be determined.
        sid
            The Source-to-Image distance in mm. Only needed when using TIFF images.
        """
        self.images = []
        if axis_mapping and not use_filenames:
            for filename, (gantry, coll, couch) in axis_mapping.items():
                self.images.append(
                    self._load_image(
                        Path(directory) / filename,
                        sid=sid,
                        dpi=dpi,
                        gantry=gantry,
                        coll=coll,
                        couch=couch,
                        axes_precision=axes_precision,
                    )
                )
        elif isinstance(directory, list):
            for file in directory:
                if is_image(file):
                    self.images.append(
                        self._load_image(
                            file,
                            dpi=dpi,
                            sid=sid,
                            use_filenames=use_filenames,
                            axes_precision=axes_precision,
                        )
                    )
        elif not osp.isdir(directory):
            raise ValueError(
                "Invalid directory passed. Check the correct method and file was used."
            )
        else:
            image_files = image.retrieve_image_files(directory)
            for file in image_files:
                self.images.append(
                    self._load_image(
                        file,
                        dpi=dpi,
                        sid=sid,
                        use_filenames=use_filenames,
                        axes_precision=axes_precision,
                    )
                )
        if len(self.images) < 2:
            raise ValueError(
                "<2 valid WL images were found in the folder/file or passed. Ensure you chose the correct folder/file for analysis."
            )
        self.images.sort(
            key=lambda i: (i.gantry_angle, i.collimator_angle, i.couch_angle)
        )
        self._is_analyzed = False

    def _load_image(
        self,
        file: str | Path,
        sid: float | None,
        dpi: float | None,
        **kwargs,
    ) -> WinstonLutz2D:
        """A helper method to load either DICOM or TIFF files appropriately."""
        try:
            return self.image_type(
                file, detection_conditions=self.detection_conditions, **kwargs
            )
        except AttributeError:
            if kwargs.get("gantry") is None:
                raise ValueError(
                    "TIFF images detected. Must pass `axis_mapping` parameter."
                )
            if sid is None:
                raise ValueError("TIFF images detected. Must pass `sid` parameter")
            with io.BytesIO() as stream:
                ds = tiff_to_dicom(
                    tiff_file=file,
                    sid=sid,
                    dpi=dpi,
                    gantry=kwargs.pop("gantry"),
                    coll=kwargs.pop("coll"),
                    couch=kwargs.pop("couch"),
                )
                ds.save_as(stream, write_like_original=False)
                img = self.image_type(
                    stream, detection_conditions=self.detection_conditions, **kwargs
                )
                if not img.dpmm:
                    raise ValueError(
                        "TIFF images were detected but the dpi tag was not available. Pass the `dpi` parameter manually."
                    )
                img.filter(size=0.01, kind="median")
                return img

    @classmethod
    def from_demo_images(cls, **kwargs):
        """Instantiate using the demo images.

        Parameters
        ----------
        kwargs
            See parameters of the __init__ method for details.
        """
        demo_file = retrieve_demo_file(name="winston_lutz.zip")
        return cls.from_zip(demo_file, **kwargs)

    @classmethod
    def from_zip(cls, zfile: str | BinaryIO | Path, **kwargs):
        """Instantiate from a zip file rather than a directory.

        Parameters
        ----------
        zfile
            Path to the archive file.
        kwargs
            See parameters of the __init__ method for details.
        """
        with TemporaryZipDirectory(zfile) as tmpz:
            obj = cls(tmpz, **kwargs)
        return obj

    @classmethod
    def from_url(cls, url: str, **kwargs):
        """Instantiate from a URL.

        Parameters
        ----------
        url : str
            URL that points to a zip archive of the DICOM images.
        kwargs
            See parameters of the __init__ method for details.
        """
        zfile = get_url(url)
        return cls.from_zip(zfile, **kwargs)

    @classmethod
    def from_cbct_zip(cls, file: Path | str, raw_pixels: bool = False, **kwargs):
        """Instantiate from a zip file containing CBCT images.

        Parameters
        ----------
        file
            Path to the archive file.
        raw_pixels
            If True, uses the raw pixel values of the DICOM files. If False, uses the rescaled Hounsfield units.
            Generally, this should be true.
        kwargs
            See parameters of the __init__ method for details.
        """
        with TemporaryZipDirectory(file) as tmpz:
            obj = cls.from_cbct(tmpz, raw_pixels=raw_pixels, **kwargs)
        return obj

    @classmethod
    def from_cbct(cls, directory: Path | str, raw_pixels: bool = False, **kwargs):
        """Create a 4-angle WL test from a CBCT dataset.

        The dataset is loaded and the array is "viewed" from top, bottom, left, and right to create the 4 angles.
        The dataset has to be rescaled so that the z-axis spacing is equal to the x/y axis. This is because the
        typical slice thickness is much larger than the in-plane resolution.

        Parameters
        ----------
        directory
            The directory containing the CBCT DICOM files.
        raw_pixels
            If True, uses the raw pixel values of the DICOM files. If False, uses the rescaled Hounsfield units.
            Generally, this should be true.
        kwargs
            See parameters of the __init__ method for details.
        """
        dicom_stack = DicomImageStack(
            folder=directory, min_number=10, raw_pixels=raw_pixels
        )
        np_stack = np.stack(dicom_stack.images, axis=-1)
        zoom_ratio = (
            1,
            dicom_stack.metadata.SliceThickness / dicom_stack.metadata.PixelSpacing[0],
        )
        left_arr = np.rot90(
            zoom(
                np_stack.max(axis=0),
                zoom=zoom_ratio,
                grid_mode=True,
                mode="nearest",
                order=1,
            ),
            k=1,
        )
        top_arr = np.rot90(
            zoom(
                np_stack.max(axis=1),
                zoom=zoom_ratio,
                grid_mode=True,
                mode="nearest",
                order=1,
            ),
            k=1,
        )
        right_arr = np.fliplr(left_arr)
        bottom_arr = np.fliplr(top_arr)
        dicom_dir = Path(tempfile.mkdtemp())
        dpi = 25.4 / dicom_stack.metadata.PixelSpacing[0]
        for array, gantry in zip(
            (left_arr, top_arr, right_arr, bottom_arr), (270, 0, 90, 180)
        ):
            ds = array_to_dicom(
                array=np.ascontiguousarray(array),  # pydicom complains due to np.rot90
                sid=1000,
                gantry=gantry,
                coll=0,
                couch=0,
                dpi=dpi,
            )
            ds.save_as(dicom_dir / f"G={gantry}", write_like_original=False)
        # now we load these as normal images into the WL algorithm
        instance = cls(dicom_dir, **kwargs)
        instance.is_from_cbct = True
        return instance

    @staticmethod
    def run_demo() -> None:
        """Run the Winston-Lutz demo, which loads the demo files, prints results, and plots a summary image."""
        wl = WinstonLutz.from_demo_images()
        wl.analyze(machine_scale=MachineScale.VARIAN_IEC)
        print(wl.results())
        wl.plot_summary()

    def analyze(
        self,
        bb_size_mm: float = 5,
        machine_scale: MachineScale = MachineScale.IEC61217,
        low_density_bb: bool = False,
        open_field: bool = False,
        apply_virtual_shift: bool = False,
    ) -> None:
        """Analyze the WL images.

        Parameters
        ----------
        bb_size_mm
            The expected diameter of the BB in mm. The actual size of the BB can be +/-2mm from the passed value.
        machine_scale
            The scale of the machine. Shift vectors depend on this value.
        low_density_bb
            Set this flag to True if the BB is lower density than the material surrounding it.
        open_field
            If True, sets the field center to the EPID center under the assumption the field is not the focus of interest or is too wide to be calculated.
            This is often helpful for kV WL analysis where the blades are wide open and even then the blade edge is of
            less interest than simply the imaging iso vs the BB.
        apply_virtual_shift
            If True, applies a virtual shift to the BBs based on the shift necessary to place the BB at the radiation isocenter.
        """
        self.machine_scale = machine_scale
        if self.is_from_cbct:
            low_density_bb = True
            open_field = True
        for img in self.images:
            img.analyze(bb_size_mm, low_density_bb, open_field)
        # we need to construct the BB representation to get the shift vector
        bb_config = BBArrangement.ISO[0]
        bb_config.bb_size_mm = bb_size_mm
        self.bb = BB3D(
            bb_config=bb_config,
            bb_matches=[img.arrangement_matches["Iso"] for img in self.images],
            scale=self.machine_scale,
        )
        if apply_virtual_shift:
            shift = self.bb_shift_vector
            self._virtual_shift = self.bb_shift_instructions()
            for img in self.images:
                img.analyze(bb_size_mm, low_density_bb, open_field, shift_vector=shift)

        # in the vanilla WL case, the BB can only be represented by non-couch-kick images
        # the ray trace cannot handle the kick currently
        self.bb = BB3D(
            bb_config=bb_config,
            bb_matches=[img.arrangement_matches["Iso"] for img in self.images],
            scale=self.machine_scale,
        )
        self._is_analyzed = True
        self._bb_diameter = bb_size_mm

    @lru_cache()
    def _minimize_axis(self, axes: Axis | tuple[Axis, ...] = (Axis.GANTRY,)):
        """Return the minimization result of the given axis."""
        if isinstance(axes, Axis):
            axes = (axes,)

        things = [
            # we want the bb<->field because the BB is our reference point for vanilla WL
            # whether it's BB->field or field->BB is irrelevant for this case; we are not determining shift here.
            image.arrangement_matches["Iso"].bb_to_field_projection
            for image in self.images
            if image.variable_axis in (axes + (Axis.REFERENCE,))
        ]
        if len(things) <= 1:
            raise ValueError(
                "Not enough images of the given type to identify the axis isocenter"
            )
        initial_guess = np.array([0, 0, 0])
        bounds = [(-20, 20), (-20, 20), (-20, 20)]
        result = optimize.minimize(
            max_distance_to_lines, initial_guess, args=things, bounds=bounds
        )
        return result

    @property
    def gantry_iso_size(self) -> float:
        """The diameter of the 3D gantry isocenter size in mm. Only images where the collimator
        and couch were at 0 are used to determine this value."""
        num_gantry_like_images = self._get_images((Axis.GANTRY, Axis.REFERENCE))[0]
        if num_gantry_like_images > 1:
            return self._minimize_axis(Axis.GANTRY).fun * 2
        else:
            return 0

    @property
    def gantry_coll_iso_size(self) -> float:
        """The diameter of the 3D gantry isocenter size in mm *including collimator and gantry/coll combo images*.
        Images where the couch!=0 are excluded."""
        num_gantry_like_images = self._get_images(
            (Axis.GANTRY, Axis.COLLIMATOR, Axis.GB_COMBO, Axis.REFERENCE)
        )[0]
        if num_gantry_like_images > 1:
            return (
                self._minimize_axis((Axis.GANTRY, Axis.COLLIMATOR, Axis.GB_COMBO)).fun
                * 2
            )
        else:
            return 0

    @staticmethod
    def _find_max_distance_between_points(images) -> float:
        """Find the maximum distance between a set of points. Used for 2D images like collimator and couch."""
        points = [
            Point(image.cax2bb_vector.x, image.cax2bb_vector.y) for image in images
        ]
        dists = []
        for point1 in points:
            for point2 in points:
                p = point1.distance_to(point2)
                dists.append(p)
        return max(dists)

    @property
    def collimator_iso_size(self) -> float:
        """The 2D collimator isocenter size (diameter) in mm. The iso size is in the plane
        normal to the gantry."""
        num_collimator_like_images, images = self._get_images(
            (Axis.COLLIMATOR, Axis.REFERENCE)
        )
        if num_collimator_like_images > 1:
            return self._find_max_distance_between_points(images)
        else:
            return 0

    @property
    def couch_iso_size(self) -> float:
        """The diameter of the 2D couch isocenter size in mm. Only images where
        the gantry and collimator were at zero are used to determine this value."""
        num_couch_like_images, images = self._get_images((Axis.COUCH, Axis.REFERENCE))
        if num_couch_like_images > 1:
            return self._find_max_distance_between_points(images)
        else:
            return 0

    @property
    def bb_shift_vector(self) -> Vector:
        """The shift necessary to place the BB at the radiation isocenter.
        The values are in the coordinates defined in the documentation.

        The shift is based on the paper by Low et al. See online documentation and the ``solve_3d_shift_vector_from_2d_planes`` function for more.,
        which is how the measured bb and field positions are determined.
        """
        # field minus BB will give the shift vector to RETURN TO ISO which is what we want. BB minus field would give the vector from field to the BB.
        return self.bb.measured_field_position - self.bb.measured_bb_position

    def bb_shift_instructions(
        self,
        couch_vrt: float | None = None,
        couch_lng: float | None = None,
        couch_lat: float | None = None,
    ) -> str:
        """Returns a string describing how to shift the BB to the radiation isocenter looking from the foot of the couch.
        Optionally, the current couch values can be passed in to get the new couch values. If passing the current
        couch position all values must be passed.

        Parameters
        ----------
        couch_vrt : float
            The current couch vertical position in cm.
        couch_lng : float
            The current couch longitudinal position in cm.
        couch_lat : float
            The current couch lateral position in cm.
        """
        sv = self.bb_shift_vector
        x_dir = "LEFT" if sv.x < 0 else "RIGHT"
        y_dir = "IN" if sv.y > 0 else "OUT"
        z_dir = "UP" if sv.z > 0 else "DOWN"
        move = f"{x_dir} {abs(sv.x):2.2f}mm; {y_dir} {abs(sv.y):2.2f}mm; {z_dir} {abs(sv.z):2.2f}mm"
        if all(val is not None for val in [couch_vrt, couch_lat, couch_lng]):
            new_lat = round(couch_lat + sv.x / 10, 2)
            new_vrt = round(couch_vrt + sv.z / 10, 2)
            new_lng = round(couch_lng + sv.y / 10, 2)
            move += f"\nNew couch coordinates (mm): VRT: {new_vrt:3.2f}; LNG: {new_lng:3.2f}; LAT: {new_lat:3.2f}"
        return move

    @argue.options(value=("all", "range"))
    def axis_rms_deviation(
        self, axis: Axis | tuple[Axis, ...] = Axis.GANTRY, value: str = "all"
    ) -> Iterable | float:
        """The RMS deviations of a given axis/axes.

        Parameters
        ----------
        axis : ('Gantry', 'Collimator', 'Couch', 'Epid', 'GB Combo',  'GBP Combo')
            The axis desired.
        value : {'all', 'range'}
            Whether to return all the RMS values from all images for that axis, or only return the maximum range of
            values, i.e. the 'sag'.
        """
        if isinstance(axis, Iterable):
            axis = [convert_to_enum(ax, Axis) for ax in axis]
        else:
            axis = convert_to_enum(axis, Axis)
        if axis != Axis.EPID:
            attr = "cax2bb_vector"
        else:
            attr = "cax2epid_vector"
            axis = (Axis.GANTRY, Axis.COLLIMATOR, Axis.REFERENCE)
        imgs = self._get_images(axis=axis)[1]
        if len(imgs) <= 1:
            return (0,)
        rms = [getattr(img, attr).as_scalar() for img in imgs]
        if value == "range":
            rms = max(rms) - min(rms)
        return rms

    @argue.options(metric=("max", "median", "mean"))
    def cax2bb_distance(self, metric: str = "max") -> float:
        """The distance in mm between the CAX and BB for all images according to the given metric.

        Parameters
        ----------
        metric : {'max', 'median', 'mean'}
            The metric of distance to use.
        """
        distances = []
        for img in self.images:
            distances.extend(img.field_to_bb_distances())
        if metric == "max":
            return max(distances)
        elif metric == "median":
            return statistics.median(distances)
        elif metric == "mean":
            return statistics.mean(distances)

    @argue.options(metric=("max", "median", "mean"))
    def cax2epid_distance(self, metric: str = "max") -> float:
        """The distance in mm between the CAX and EPID center pixel for all images according to the given metric.

        Parameters
        ----------
        metric : {'max', 'median', 'mean'}
            The metric of distance to use.
        """
        distances = []
        for img in self.images:
            distances.extend(img.epid_to_bb_distances())
        if metric == "max":
            return max(distances)
        elif metric == "median":
            return statistics.median(distances)
        elif metric == "mean":
            return statistics.mean(distances)

    def _plot_deviation(
        self, axis: Axis, ax: plt.Axes | None = None, show: bool = True
    ) -> None:
        """Helper function: Plot the sag in Cartesian coordinates.

        Parameters
        ----------
        axis : {'gantry', 'epid', 'collimator', 'couch'}
            The axis to plot.
        ax : None, matplotlib.Axes
            The axis to plot to. If None, creates a new plot.
        show : bool
            Whether to show the image.
        """
        title = f"In-plane {axis.value} displacement"
        if axis == Axis.EPID:
            attr = "cax2epid_vector"
            axis = Axis.GANTRY
        else:
            attr = "cax2bb_vector"
        # get axis images, angles, and shifts
        imgs = [
            image
            for image in self.images
            if image.variable_axis in (axis, Axis.REFERENCE)
        ]
        angles = [getattr(image, f"{axis.value.lower()}_angle") for image in imgs]
        xz_sag = np.array([getattr(img, attr).x for img in imgs])
        y_sag = np.array([getattr(img, attr).y for img in imgs])
        rms = np.sqrt(xz_sag**2 + y_sag**2)

        # plot the axis deviation
        if ax is None:
            ax = plt.subplot(111)
        ax.plot(angles, y_sag, "bo", label="Y-axis", ls="-.")
        ax.plot(angles, xz_sag, "m^", label="X/Z-axis", ls="-.")
        ax.plot(angles, rms, "g+", label="RMS", ls="-")
        ax.set_title(title)
        ax.set_ylabel("mm")
        ax.set_xlabel(f"{axis.value} angle")
        ax.set_xticks(np.arange(0, 361, 45))
        ax.set_xlim(-15, 375)
        ax.grid(True)
        ax.legend(numpoints=1)
        if show:
            plt.show()

    def _get_images(
        self, axis: Axis | tuple[Axis, ...] = (Axis.GANTRY,)
    ) -> tuple[float, list]:
        if isinstance(axis, Axis):
            axis = (axis,)
        images = [image for image in self.images if image.variable_axis in axis]
        return len(images), images

    def plot_axis_images(
        self, axis: Axis = Axis.GANTRY, show: bool = True, ax: plt.Axes | None = None
    ) -> None:
        """Plot all CAX/BB/EPID positions for the images of a given axis.

        For example, axis='Couch' plots a reference image, and all the BB points of the other
        images where the couch was moving.

        Parameters
        ----------
        axis : {'Gantry', 'Collimator', 'Couch', 'GB Combo',  'GBP Combo'}
            The images/markers from which accelerator axis to plot.
        show : bool
            Whether to actually show the images.
        ax : None, matplotlib.Axes
            The axis to plot to. If None, creates a new plot.
        """
        axis = convert_to_enum(axis, Axis)
        images = [
            image
            for image in self.images
            if image.variable_axis in (axis, Axis.REFERENCE)
        ]
        ax = images[0].plot(
            show=False, ax=ax
        )  # plots the first marker; plot the rest of the markers below
        if axis != Axis.COUCH:
            # plot EPID
            epid_xs = [img.epid.x for img in images[1:]]
            epid_ys = [img.epid.y for img in images[1:]]
            ax.plot(epid_xs, epid_ys, "b+", ms=8)
            # get CAX positions
            xs = [img.field_cax.x for img in images[1:]]
            ys = [img.field_cax.y for img in images[1:]]
            marker = "gs"
        else:
            # get BB positions
            xs = [img.bb.x for img in images[1:]]
            ys = [img.bb.y for img in images[1:]]
            marker = "ro"
        ax.plot(xs, ys, marker, ms=8)
        # set labels
        ax.set_title(axis.value + " wobble")
        ax.set_xlabel(axis.value + " positions superimposed")
        ax.set_ylabel(
            axis.value
            + f" iso size: {getattr(self, axis.value.lower() + '_iso_size'):3.2f}mm"
        )
        if show:
            plt.show()

    def plot_location(
        self,
        show: bool = True,
        viewbox_mm: float | None = None,
        plot_bb: bool = True,
        plot_isocenter_sphere: bool = True,
        plot_couch_iso: bool = True,
        plot_coll_iso: bool = True,
        show_legend: bool = True,
    ):
        """Plot the isocenter and size as a sphere in 3D space relative to the BB. The
        iso is at the origin.

        Only images where the couch was at zero are considered.

        Parameters
        ----------
        show : bool
            Whether to plot the image.
        viewbox_mm : float
            The default size of the 3D space to plot in mm in each axis.
        plot_bb : bool
            Whether to plot the BB location; the size is also considered.
        plot_isocenter_sphere : bool
            Whether to plot the gantry + collimator isocenter size.
        plot_couch_iso : bool
            Whether to plot the couch-plane-only isocenter size.
            This will be zero if there are no images where the couch rotated.
        plot_coll_iso : bool
            Whether to plot the collimator-plane-only isocenter size.
            This is shown along the Z/Y plane only to differentiate from the couch iso visualization.
            The collimator plane is always normal to the gantry angle.
            This will be zero if there are no images where the collimator rotated.
        show_legend : bool
            Whether to show the legend.
        """
        limit = (
            viewbox_mm
            or max(
                np.abs(
                    (
                        self.bb_shift_vector.x,
                        self.bb_shift_vector.y,
                        self.bb_shift_vector.z,
                    )
                )
            )
            + self._bb_diameter
        )
        ax = plt.axes(projection="3d")
        # we can represent the iso sphere as a BB object; the nominal object isn't used, just the BB size
        # plot the field isocenter as x,y,z lines
        x_line = Line(
            Point(
                -limit,
                self.bb.measured_field_position.y,
                self.bb.measured_field_position.z,
            ),
            Point(
                limit, self.bb.measured_field_position.y, self.bb.measured_bb_position.z
            ),
        )
        x_line.plot2axes(ax, color="green", alpha=0.5)
        y_line = Line(
            Point(
                self.bb.measured_field_position.x,
                -limit,
                self.bb.measured_field_position.z,
            ),
            Point(
                self.bb.measured_field_position.x, limit, self.bb.measured_bb_position.z
            ),
        )
        y_line.plot2axes(ax, color="green", alpha=0.5)
        z_line = Line(
            Point(
                self.bb.measured_field_position.x,
                self.bb.measured_field_position.y,
                -limit,
            ),
            Point(
                self.bb.measured_field_position.x,
                self.bb.measured_field_position.y,
                limit,
            ),
        )
        z_line.plot2axes(ax, color="green", alpha=0.5, label="Field isocenter (x,y,z)")
        if plot_bb:
            self.bb.plot_measured(ax, color="cyan", alpha=0.6)
            # create an empty, fake line so we can add a label for the legend
            fake_line = Line(Point(0, 0, 0), Point(0, 0, 0))
            fake_line.plot2axes(ax, color="cyan", label=f"BB ({self._bb_diameter}mm)")
        if plot_isocenter_sphere:
            x, y, z = create_sphere_surface(
                radius=self.gantry_coll_iso_size / 2,
                center=Point(
                    self.bb.measured_bb_position.x,
                    self.bb.measured_bb_position.y,
                    self.bb.measured_bb_position.z,
                ),
            )
            ax.plot_surface(x, y, z, alpha=0.3, color="magenta")
            # create an empty, fake line so we can add a label for the legend
            fake_line = Line(Point(0, 0, 0), Point(0, 0, 0))
            fake_line.plot2axes(
                ax,
                color="magenta",
                label=f"Gantry + Coll Isosphere ({self.gantry_coll_iso_size:3.2f}mm)",
            )
        if plot_couch_iso:
            circle = plt.Circle(
                (self.bb.measured_field_position.x, self.bb.measured_field_position.y),
                radius=self.couch_iso_size / 2,
                fill=True,
                color="yellow",
                alpha=0.4,
                label=f"Couch-only iso ({self.couch_iso_size:3.2f}mm)",
            )
            ax.add_patch(circle)
            art3d.pathpatch_2d_to_3d(
                circle, z=self.bb.measured_field_position.z, zdir="z"
            )
        if plot_coll_iso:
            circle = plt.Circle(
                (self.bb.measured_field_position.y, self.bb.measured_field_position.z),
                radius=self.collimator_iso_size / 2,
                fill=True,
                color="blue",
                alpha=0.4,
                label=f"Collimator-only iso ({self.collimator_iso_size:3.2f}mm)",
            )
            ax.add_patch(circle)
            art3d.pathpatch_2d_to_3d(
                circle, z=self.bb.measured_field_position.x, zdir="x"
            )
        if show_legend:
            ax.legend()
        # set the limits of the 3D plot; they must be the same in all axes for equal aspect ratio
        ax.set(
            xlabel="X (mm), Right (+)",
            ylabel="Y (mm), In (+)",
            zlabel="Z (mm), Up (+)",
            title="Isocenter Visualization",
            ylim=[-limit, limit],
            xlim=[-limit, limit],
            zlim=[-limit, limit],
        )

        if show:
            plt.show()

    def plot_images(
        self,
        axis: Axis = Axis.GANTRY,
        show: bool = True,
        zoom: bool = True,
        legend: bool = True,
        split: bool = False,
        **kwargs,
    ) -> (list[plt.Figure], list[str]):
        """Plot a grid of all the images acquired.

        Four columns are plotted with the titles showing which axis that column represents.

        Parameters
        ----------
        axis : {'Gantry', 'Collimator', 'Couch', 'GB Combo', 'GBP Combo', 'All'}
            The axis to plot.
        show : bool
            Whether to show the image.
        zoom : bool
            Whether to zoom in around the BB.
        legend : bool
            Whether to show the legend.
        split : bool
            Whether to show/plot the images individually or as one large figure.
        """
        axis = convert_to_enum(axis, Axis)
        if not self._is_analyzed:
            raise ValueError("The set is not analyzed. Use .analyze() first.")

        # get axis images
        if axis == Axis.GANTRY:
            images = [
                image
                for image in self.images
                if image.variable_axis in (Axis.GANTRY, Axis.REFERENCE)
            ]
        elif axis == Axis.COLLIMATOR:
            images = [
                image
                for image in self.images
                if image.variable_axis in (Axis.COLLIMATOR, Axis.REFERENCE)
            ]
        elif axis == Axis.COUCH:
            images = [
                image
                for image in self.images
                if image.variable_axis in (Axis.COUCH, Axis.REFERENCE)
            ]
        elif axis == Axis.GB_COMBO:
            images = [
                image
                for image in self.images
                if image.variable_axis
                in (Axis.GB_COMBO, Axis.GANTRY, Axis.COLLIMATOR, Axis.REFERENCE)
            ]
        elif axis == Axis.GBP_COMBO:
            images = self.images

        # set the figsize if it wasn't passed
        if not kwargs.get("figsize"):
            dpi = 72
            width_px = 1080
            width_in = width_px / dpi
            if not split:
                max_num_images = math.ceil(len(images) / 4)
                height_in = (width_in / 4) * max_num_images
            else:
                height_in = width_in = 3
            kwargs["figsize"] = (width_in, height_in)

        figs = []
        names = []
        # create plots
        if not split:
            fig, axes = plt.subplots(nrows=max_num_images, ncols=4, **kwargs)
            for mpl_axis, wl_image in zip_longest(axes.flatten(), images):
                # plot the images and turn off extra axes
                if wl_image:
                    wl_image.plot(ax=mpl_axis, show=False, zoom=zoom, legend=legend)
                else:
                    mpl_axis.set_frame_on(False)
                    mpl_axis.axis("off")

            # set titles
            fig.suptitle(f"{axis.value} images", fontsize=14, y=1)
            fig.tight_layout()
            figs.append(fig)
            names.append("image")
        else:
            for wl_image in images:
                fig, axes = plt.subplots(**kwargs)
                wl_image.plot(ax=axes, show=False, zoom=zoom, legend=legend)
                # plot_image(wl_image, axes)
                figs.append(fig)
                names.append(str(wl_image))

        if show:
            plt.show()

        return figs, names

    def save_images(
        self, filename: str | BinaryIO, axis: Axis = Axis.GANTRY, **kwargs
    ) -> None:
        """Save the figure of `plot_images()` to file. Keyword arguments are passed to `matplotlib.pyplot.savefig()`.

        Parameters
        ----------
        filename : str
            The name of the file to save to.
        axis
            The axis to save.
        """
        self.plot_images(axis=axis, show=False)
        plt.savefig(filename, **kwargs)

    def save_images_to_stream(self, **kwargs) -> dict[str, io.BytesIO]:
        """Save the individual image plots to stream"""
        figs, names = self.plot_images(
            axis=Axis.GBP_COMBO, show=False, split=True
        )  # all images
        streams = [io.BytesIO() for _ in figs]
        for fig, stream in zip(figs, streams):
            fig.savefig(stream, **kwargs)
        return {name: stream for name, stream in zip(names, streams)}

    def plot_summary(self, show: bool = True, fig_size: tuple | None = None) -> None:
        """Plot a summary figure showing the gantry sag and wobble plots of the three axes."""
        if not self._is_analyzed:
            raise ValueError("The set is not analyzed. Use .analyze() first.")
        figsize = (11, 9) if fig_size is None else fig_size
        plt.figure(figsize=figsize)
        grid = (3, 6)
        gantry_sag_ax = plt.subplot2grid(grid, (0, 0), colspan=3)
        self._plot_deviation(Axis.GANTRY, gantry_sag_ax, show=False)
        epid_sag_ax = plt.subplot2grid(grid, (0, 3), colspan=3)
        self._plot_deviation(Axis.EPID, epid_sag_ax, show=False)
        if self._get_images((Axis.COLLIMATOR, Axis.REFERENCE))[0] > 1:
            coll_sag_ax = plt.subplot2grid(grid, (1, 0), colspan=3)
            self._plot_deviation(Axis.COLLIMATOR, coll_sag_ax, show=False)
        if self._get_images((Axis.COUCH, Axis.REFERENCE))[0] > 1:
            couch_sag_ax = plt.subplot2grid(grid, (1, 3), colspan=3)
            self._plot_deviation(Axis.COUCH, couch_sag_ax, show=False)

        for axis, axnum in zip((Axis.GANTRY, Axis.COLLIMATOR, Axis.COUCH), (0, 2, 4)):
            if self._get_images((axis, Axis.REFERENCE))[0] > 1:
                ax = plt.subplot2grid(grid, (2, axnum), colspan=2)
                self.plot_axis_images(axis=axis, ax=ax, show=False)
        if show:
            plt.tight_layout()
            plt.show()

    def save_summary(self, filename: str | BinaryIO, **kwargs) -> None:
        """Save the summary image."""
        self.plot_summary(show=False, fig_size=kwargs.pop("fig_size", None))
        plt.tight_layout()
        plt.savefig(filename, **kwargs)

    def results(self, as_list: bool = False) -> str:
        """Return the analysis results summary.

        Parameters
        ----------
        as_list : bool
            Whether to return as a list of strings vs single string. Pretty much for internal usage.
        """
        if not self._is_analyzed:
            raise ValueError("The set is not analyzed. Use .analyze() first.")
        num_gantry_imgs = self._get_images(axis=(Axis.GANTRY, Axis.REFERENCE))[0]
        num_gantry_coll_imgs = self._get_images(
            axis=(Axis.GANTRY, Axis.COLLIMATOR, Axis.GB_COMBO, Axis.REFERENCE)
        )[0]
        num_coll_imgs = self._get_images(axis=(Axis.COLLIMATOR, Axis.REFERENCE))[0]
        num_couch_imgs = self._get_images(axis=(Axis.COUCH, Axis.REFERENCE))[0]
        num_imgs = len(self.images)
        result = [
            "Winston-Lutz Analysis",
            "=================================",
            f"Number of images: {num_imgs}",
            f"Maximum 2D CAX->BB distance: {self.cax2bb_distance('max'):.2f}mm",
            f"Median 2D CAX->BB distance: {self.cax2bb_distance('median'):.2f}mm",
            f"Mean 2D CAX->BB distance: {self.cax2bb_distance('mean'):.2f}mm",
        ]
        if self._virtual_shift:
            result.append(
                f"Virtual shift applied to BB to place at isocenter: {self._virtual_shift}"
            )
        else:
            result.append(
                f"Shift to iso: facing gantry, move BB: {self.bb_shift_instructions()}"
            )
        result += [
            f"Gantry 3D isocenter diameter: {self.gantry_iso_size:.2f}mm ({num_gantry_imgs}/{num_imgs} images considered)",
            f"Maximum Gantry RMS deviation (mm): {max(self.axis_rms_deviation((Axis.GANTRY, Axis.REFERENCE))):.2f}mm",
            f"Maximum EPID RMS deviation (mm): {max(self.axis_rms_deviation(Axis.EPID)):.2f}mm",
            f"Gantry+Collimator 3D isocenter diameter: {self.gantry_coll_iso_size:.2f}mm ({num_gantry_coll_imgs}/{num_imgs} images considered)",
            f"Collimator 2D isocenter diameter: {self.collimator_iso_size:.2f}mm ({num_coll_imgs}/{num_imgs} images considered)",
            f"Maximum Collimator RMS deviation (mm): {max(self.axis_rms_deviation((Axis.COLLIMATOR, Axis.REFERENCE))):.2f}",
            f"Couch 2D isocenter diameter: {self.couch_iso_size:.2f}mm ({num_couch_imgs}/{num_imgs} images considered)",
            f"Maximum Couch RMS deviation (mm): {max(self.axis_rms_deviation((Axis.COUCH, Axis.REFERENCE))):.2f}",
        ]
        if not as_list:
            result = "\n".join(result)
        return result

    def _generate_results_data(self) -> WinstonLutzResult:
        """Present the results data and metadata as a dataclass or dict.
        The default return type is a dataclass."""
        if not self._is_analyzed:
            raise ValueError("The set is not analyzed. Use .analyze() first.")
        num_gantry_imgs = self._get_images(axis=(Axis.GANTRY, Axis.REFERENCE))[0]
        num_gantry_coll_imgs = self._get_images(
            axis=(Axis.GANTRY, Axis.COLLIMATOR, Axis.GB_COMBO, Axis.REFERENCE)
        )[0]
        num_coll_imgs = self._get_images(axis=(Axis.COLLIMATOR, Axis.REFERENCE))[0]
        num_couch_imgs = self._get_images(axis=(Axis.COUCH, Axis.REFERENCE))[0]

        individual_image_data = [i.results_data() for i in self.images]

        return WinstonLutzResult(
            num_total_images=len(self.images),
            num_gantry_images=num_gantry_imgs,
            num_coll_images=num_coll_imgs,
            num_gantry_coll_images=num_gantry_coll_imgs,
            num_couch_images=num_couch_imgs,
            max_2d_cax_to_bb_mm=self.cax2bb_distance("max"),
            median_2d_cax_to_bb_mm=self.cax2bb_distance("median"),
            mean_2d_cax_to_bb_mm=self.cax2bb_distance("mean"),
            max_2d_cax_to_epid_mm=self.cax2epid_distance("max"),
            median_2d_cax_to_epid_mm=self.cax2epid_distance("median"),
            mean_2d_cax_to_epid_mm=self.cax2epid_distance("mean"),
            coll_2d_iso_diameter_mm=self.collimator_iso_size,
            couch_2d_iso_diameter_mm=self.couch_iso_size,
            gantry_3d_iso_diameter_mm=self.gantry_iso_size,
            gantry_coll_3d_iso_diameter_mm=self.gantry_coll_iso_size,
            max_gantry_rms_deviation_mm=max(
                self.axis_rms_deviation(axis=(Axis.GANTRY, Axis.REFERENCE))
            ),
            max_coll_rms_deviation_mm=max(
                self.axis_rms_deviation(axis=(Axis.COLLIMATOR, Axis.REFERENCE))
            ),
            max_couch_rms_deviation_mm=max(
                self.axis_rms_deviation(axis=(Axis.COUCH, Axis.REFERENCE))
            ),
            max_epid_rms_deviation_mm=max(self.axis_rms_deviation(axis=Axis.EPID)),
            image_details=individual_image_data,
            keyed_image_details=self._generate_keyed_images(individual_image_data),
        )

    def _generate_keyed_images(
        self, individual_image_data: list[WinstonLutz2DResult]
    ) -> dict[str, WinstonLutz2DResult]:
        """Generate a dict where each key is based on the axes values and the key is an image. Used in the results_data method.
        We can't do a simple dict comprehension because we may have duplicate axes sets. We pass individual data
        because we may have already converted to a dict; we don't want to do that again.
        """
        data = {}
        for img_idx, img in enumerate(self.images):
            key = f"G{img.gantry_angle}B{img.collimator_angle}P{img.couch_angle}"
            suffix = ""
            idx = 1
            while key + suffix in data.keys():
                suffix = f"_{idx}"
                idx += 1
            data[key + suffix] = individual_image_data[img_idx]
        return data

    def publish_pdf(
        self,
        filename: str,
        notes: str | list[str] | None = None,
        open_file: bool = False,
        metadata: dict | None = None,
        logo: Path | str | None = None,
    ):
        """Publish (print) a PDF containing the analysis, images, and quantitative results.

        Parameters
        ----------
        filename : (str, file-like object}
            The file to write the results to.
        notes : str, list of strings
            Text; if str, prints single line.
            If list of strings, each list item is printed on its own line.
        open_file : bool
            Whether to open the file using the default program after creation.
        metadata : dict
            Extra data to be passed and shown in the PDF. The key and value will be shown with a colon.
            E.g. passing {'Author': 'James', 'Unit': 'TrueBeam'} would result in text in the PDF like:
            --------------
            Author: James
            Unit: TrueBeam
            --------------
        logo: Path, str
            A custom logo to use in the PDF report. If nothing is passed, the default pylinac logo is used.
        """
        if not self._is_analyzed:
            raise ValueError("The set is not analyzed. Use .analyze() first.")
        plt.ioff()
        title = "Winston-Lutz Analysis"
        canvas = pdf.PylinacCanvas(
            filename, page_title=title, metadata=metadata, logo=logo
        )
        text = self.results(as_list=True)
        canvas.add_text(text=text, location=(7, 25.5))
        # draw summary image on 1st page
        data = io.BytesIO()
        self.save_summary(data, fig_size=(8, 8))
        canvas.add_image(image_data=data, location=(2, 3), dimensions=(16, 16))
        if notes is not None:
            canvas.add_text(text="Notes:", location=(1, 4.5), font_size=14)
            canvas.add_text(text=notes, location=(1, 4))
        # add more pages showing individual axis images
        for ax in (
            Axis.GANTRY,
            Axis.COLLIMATOR,
            Axis.COUCH,
            Axis.GB_COMBO,
            Axis.GBP_COMBO,
        ):
            if self._contains_axis_images(ax):
                canvas.add_new_page()
                data = io.BytesIO()
                self.save_images(data, axis=ax)
                canvas.add_image(data, location=(2, 7), dimensions=(18, 18))

        canvas.finish()

        if open_file:
            webbrowser.open(filename)

    def _contains_axis_images(self, axis: Axis = Axis.GANTRY) -> bool:
        """Return whether or not the set of WL images contains images pertaining to a given axis"""
        return any(True for image in self.images if image.variable_axis in (axis,))

    def _quaac_datapoints(self) -> dict[str, QuaacDatum]:
        if not self._is_analyzed:
            raise ValueError("The set is not analyzed. Use .analyze() first.")
        result_data = self.results_data()
        dataset = {
            "Max 2D CAX->BB": QuaacDatum(
                value=result_data.max_2d_cax_to_bb_mm,
                unit="mm",
                description="The maximum 2D distance of any image from the CAX to the BB.",
            ),
            "Median 2D CAX->BB": QuaacDatum(
                value=result_data.median_2d_cax_to_bb_mm,
                unit="mm",
                description="The median 2D distance of any image from the CAX to the BB.",
            ),
            "Max 2D CAX->EPID": QuaacDatum(
                value=result_data.max_2d_cax_to_epid_mm,
                unit="mm",
                description="The maximum 2D distance of any image from the CAX to the EPID.",
            ),
            "Median 2D CAX->EPID": QuaacDatum(
                value=result_data.median_2d_cax_to_epid_mm,
                unit="mm",
                description="The median 2D distance of any image from the CAX to the EPID.",
            ),
            "Gantry-only 3D Isocenter Diameter": QuaacDatum(
                value=result_data.gantry_3d_iso_diameter_mm,
                unit="mm",
                description="The diameter of the 3D isocenter sphere when considering the gantry-only images.",
            ),
            "Gantry+Collimator 3D Isocenter Diameter": QuaacDatum(
                value=result_data.gantry_coll_3d_iso_diameter_mm,
                unit="mm",
                description="The diameter of the 3D isocenter sphere when considering the gantry and collimator images.",
            ),
            "Collimator 2D Isocenter Diameter": QuaacDatum(
                value=result_data.coll_2d_iso_diameter_mm,
                unit="mm",
                description="The diameter of the 2D isocenter circle when considering the collimator images.",
            ),
            "Couch 2D Isocenter Diameter": QuaacDatum(
                value=result_data.couch_2d_iso_diameter_mm,
                unit="mm",
                description="The diameter of the 2D isocenter circle when considering the couch images.",
            ),
        }
        return dataset


class WinstonLutzMultiTargetMultiFieldImage(WLBaseImage):
    """A 2D image of a WL delivery, but where multiple BBs are in use."""

    detection_conditions = [is_round, is_symmetric, is_modest_size]
    field_conditions = [is_square, is_right_square_size]

    def find_field_centroids(self, is_open_field: bool) -> list[Point]:
        """Find the centroid of the radiation field based on a 50% height threshold.
        This applies the field detection conditions and also a nearness condition.

        Returns
        -------
        points
            The CAX point locations.
        """
        if is_open_field:
            return [self.center]

        # find all the fields by setting the field to the mean rad size and tolerance
        # to max-min field sizes across the arrangements
        max_field_size = max(
            self.bb_arrangement, key=lambda x: x.rad_size_mm
        ).rad_size_mm
        min_field_size = min(
            self.bb_arrangement, key=lambda x: x.rad_size_mm
        ).rad_size_mm
        mean_field_size = (max_field_size + min_field_size) / 2
        tolerance_field_size = max(
            (max_field_size - min_field_size) * 1.2, 0.1 * mean_field_size
        )
        points = self.compute(
            metrics=GlobalSizedFieldLocator.from_physical(
                max_number=len(self.bb_arrangement),
                field_height_mm=mean_field_size,
                field_width_mm=mean_field_size,
                field_tolerance_mm=tolerance_field_size,
            )
        )
        return points

    def find_bb_centroids(
        self, bb_diameter_mm: float, low_density: bool
    ) -> list[Point]:
        """Find the specific BB based on the arrangement rather than a single one. This is in local pixel coordinates"""
        centers = []
        for bb in self.bb_arrangement:
            bb_diameter_mm = bb.bb_size_mm
            bb_tolerance_mm = self._calculate_bb_tolerance(bb_diameter_mm)
            left, sup = bb_projection_with_rotation(
                offset_left=bb.offset_left_mm,
                offset_up=bb.offset_up_mm,
                offset_in=bb.offset_in_mm,
                gantry=self.gantry_angle,
                couch=self.couch_angle,
                sad=self.sad,
            )
            try:
                new_centers = self.compute(
                    metrics=SizedDiskLocator.from_center_physical(
                        expected_position_mm=Point(
                            x=left, y=-sup
                        ),  # we do -sup because sup is in WL coordinate space but the disk locator is in image coordinates.
                        search_window_mm=(40 + bb_diameter_mm, 40 + bb_diameter_mm),
                        radius_mm=bb_diameter_mm / 2,
                        radius_tolerance_mm=bb_tolerance_mm / 2,
                        invert=not low_density,
                        detection_conditions=self.detection_conditions,
                    )
                )
                centers.extend(new_centers)
            except ValueError:
                pass
        return centers


class WinstonLutzMultiTargetMultiField(WinstonLutz):
    machine_scale: MachineScale  #:
    images: Sequence[WinstonLutzMultiTargetMultiFieldImage]  #:
    image_type = WinstonLutzMultiTargetMultiFieldImage
    bb_arrangement: tuple[BBConfig]  #:
    bbs: list[BB3D]  #:  3D representation of the BBs

    @classmethod
    def from_demo_images(cls):
        """Instantiate using the demo images."""
        demo_file = retrieve_demo_file(name="mt_mf_wl.zip")
        return cls.from_zip(demo_file)

    @staticmethod
    def run_demo():
        """Run the Winston-Lutz MT MF demo, which loads the demo files, prints results, and plots a summary image."""
        wl = WinstonLutzMultiTargetMultiField.from_demo_images()
        wl.analyze(bb_arrangement=BBArrangement.DEMO)
        print(wl.results())
        wl.plot_images()

    def analyze(
        self,
        bb_arrangement: tuple[BBConfig, ...],
        is_open_field: bool = False,
        is_low_density: bool = False,
        machine_scale: MachineScale = MachineScale.IEC61217,
    ):
        """Analyze the WL images.

        Parameters
        ----------
        bb_arrangement
            The arrangement of the BBs in the phantom. A dict with offset and BB size keys. See the ``BBArrangement`` class for
            keys and syntax.
        """
        self.machine_scale = machine_scale
        self.bb_arrangement = bb_arrangement
        for img in self.images:
            img.analyze(
                bb_arrangement=bb_arrangement,
                is_open_field=is_open_field,
                is_low_density=is_low_density,
            )

        self.bbs = []
        for arrangement in self.bb_arrangement:
            # add bbs to the matches if the match is in the given image
            matches = []
            for img in self.images:
                if arrangement.name in img.arrangement_matches:
                    match = img.arrangement_matches[arrangement.name]
                    matches.append(match)
            # ray lines are used for plotting
            bb = BB3D(
                bb_config=arrangement,
                bb_matches=matches,
                scale=self.machine_scale,
            )
            self.bbs.append(bb)
        self._is_analyzed = True

    def plot_location(
        self,
        show: bool = True,
        viewbox_mm: float | None = None,
        plot_bb: bool = True,
        plot_isocenter_sphere: bool = True,
        plot_couch_iso: bool = True,
        plot_coll_iso: bool = True,
        show_legend: bool = True,
    ):
        x_lim = max(
            max([np.abs(bb.measured_bb_position.x) for bb in self.bbs]) * 1.3, 10
        )
        y_lim = max(
            max([np.abs(bb.measured_bb_position.y) for bb in self.bbs]) * 1.3, 10
        )
        z_lim = max(
            max([np.abs(bb.measured_bb_position.z) for bb in self.bbs]) * 1.3, 10
        )
        limit = viewbox_mm or max(x_lim, y_lim, z_lim)
        fig = plt.figure()
        ax = fig.add_subplot(projection="3d")
        _, relevant_images = self._get_images(
            axis=(Axis.REFERENCE, Axis.GB_COMBO, Axis.COLLIMATOR, Axis.GANTRY)
        )
        # we can represent the iso sphere as a BB object; the nominal object isn't used, just the BB size
        # the ray lines are what we want to plot as a sphere
        # plot the x,y,z origin lines
        x_line = Line(Point(-100, 0, 0), Point(100, 0, 0))
        x_line.plot2axes(ax, color="green", alpha=0.5)
        y_line = Line(Point(0, -100, 0), Point(0, 100, 0))
        y_line.plot2axes(ax, color="green", alpha=0.5)
        z_line = Line(Point(0, 0, -100), Point(0, 0, 100))
        z_line.plot2axes(
            ax, color="green", alpha=0.5, label="Nominal isocenter (x,y,z)"
        )
        if plot_bb:
            for bb in self.bbs:
                bb.plot_measured(ax, color="cyan", alpha=0.6)
                bb.plot_nominal(ax, color="green", alpha=0.6)

            # create an empty, fake line so we can add a label for the legend
            fake_line = Line(Point(0, 0, 0), Point(0, 0, 0))
            fake_line.plot2axes(ax, color="cyan", label="Measured BB")
            fake_line = Line(Point(0, 0, 0), Point(0, 0, 0))
            fake_line.plot2axes(ax, color="green", label="Nominal BB")

        if show_legend:
            ax.legend()
        # set the limits of the 3D plot; they must be the same in all axes for equal aspect ratio
        ax.set(
            xlabel="X (mm), Right (+)",
            ylabel="Y (mm), In (+)",
            zlabel="Z (mm), Up (+)",
            title="Isocenter Visualization",
            ylim=[-limit, limit],
            xlim=[-limit, limit],
            zlim=[-limit, limit],
        )

        if show:
            plt.show()
        return fig, ax

    @property
    def bb_shift_vector(self) -> (Vector, float, float, float):
        """Calculate the ideal shift in 6 degrees of freedom to place the BB at the isocenter.

        Returns
        -------
        Vector
            The ideal shift vector in mm for the cartesian coordinates. X,Y, and Z follow the pylinac coordinate convention.
        float
            Yaw; The ideal rotation about the Z-axis in degrees.
        float
            Pitch; The ideal rotation about the X-axis in degrees.
        float
            Roll; The ideal rotation about the Y-axis in degrees.

        See Also
        --------
        Euler Angles: https://en.wikipedia.org/wiki/Euler_angles
        Gimbal Lock: https://en.wikipedia.org/wiki/Gimbal_lock
        """
        return align_points(
            measured_points=[bb.measured_bb_position for bb in self.bbs],
            ideal_points=[bb.measured_field_position for bb in self.bbs],
        )

    def bb_shift_instructions(self) -> str:
        """Return a string that provides instructions on how to shift the BB to the isocenter."""
        translation, yaw, pitch, roll = self.bb_shift_vector
        x_dir = "LEFT" if translation.x < 0 else "RIGHT"
        y_dir = "IN" if translation.y > 0 else "OUT"
        z_dir = "UP" if translation.z > 0 else "DOWN"
        move = f"{x_dir} {abs(translation.x):2.2f}mm; {y_dir} {abs(translation.y):2.2f}mm; {z_dir} {abs(translation.z):2.2f}mm; Rotation {yaw:2.2f}°; Pitch {pitch:2.2f}°; Roll {roll:2.2f}°"
        return move

    def _couch_rotation_error(self) -> dict[str, dict[str, float]]:
        """Calculate the couch rotation error in degrees for reference and couch-kicked images.
        This just for feature parity with SNC 🤦; the BB shift vector is more important.

        Returns
        -------
        dict
            A dictionary where the keys are the image paths and the values are a dictionary with the yaw error and nominal couch angle.
        """
        couch_results = {}
        couch_images = [
            img
            for img in self.images
            if img.variable_axis in (Axis.COUCH, Axis.REFERENCE)
        ]
        for img in couch_images:
            measured_points = [m.bb for m in img.arrangement_matches.values()]
            ideal_points = [m.field for m in img.arrangement_matches.values()]
            _, yaw, _, _ = align_points(measured_points, ideal_points)
            couch_results[img.base_path] = {
                "yaw error": yaw,
                "couch angle": img.couch_angle,
            }
        return couch_results

    @property
    def gantry_coll_iso_size(self) -> float:
        raise NotImplementedError("Not yet implemented")

    @property
    def collimator_iso_size(self) -> float:
        raise NotImplementedError("Not yet implemented")

    @property
    def couch_iso_size(self) -> float:
        raise NotImplementedError("Not yet implemented")

    @property
    def gantry_iso_size(self) -> float:
        raise NotImplementedError("Not yet implemented")

    def plot_images(
        self, show: bool = True, zoomed: bool = True, legend: bool = True, **kwargs
    ) -> (list[plt.Figure], list[str]):
        """Make a plot for each BB. Each plot contains the analysis of that BB on each image
        it was found."""
        figs, names = [], []
        figsize = kwargs.pop("figsize", None) or (8, 8)
        for img in self.images:
            fig, axes = plt.subplots(figsize=figsize, **kwargs)
            img.plot(ax=axes, show=False, zoom=zoomed, legend=legend)
            fig.tight_layout()
            figs.append(fig)
            names.append(img.base_path)
        if show:
            plt.show()
        return figs, names

    def save_images(self, prefix: str = "", **kwargs):
        """Save the figure of `plot_images()` to file as PNG. Keyword arguments are passed to `matplotlib.pyplot.savefig()`.

        Parameters
        ----------
        prefix : str
            The prefix name of the file to save to. The BB name is appended to the prefix.
        """
        figs, names = self.plot_images(show=False, **kwargs)
        for fig, name in zip(figs, names):
            fig.savefig(prefix + "_" + str(name) + ".png", **kwargs)

    def save_images_to_stream(self, **kwargs) -> dict[str, io.BytesIO]:
        """Save the individual image plots to stream"""
        figs, names = self.plot_images(show=False, **kwargs)
        streams = [io.BytesIO() for _ in figs]
        for fig, stream in zip(figs, streams):
            fig.savefig(stream, **kwargs)
        return {name: stream for name, stream in zip(names, streams)}

    def _generate_results_data(self) -> WinstonLutzMultiTargetMultiFieldResult:
        """Present the results data and metadata as a dataclass or dict.
        The default return type is a dataclass."""
        if not self._is_analyzed:
            raise ValueError("The set is not analyzed. Use .analyze() first.")

        # for backward-compatibility, we have to find the max distance for each BB
        # across the images.
        bb_maxes = {}
        for bb in self.bb_arrangement:
            max_d = 0.0
            for img in self.images:
                if bb.name in img.arrangement_matches:
                    max_d = max(
                        max_d, img.arrangement_matches[bb.name].bb_field_distance_mm
                    )
            bb_maxes[bb.name] = max_d

        translation, yaw, pitch, roll = self.bb_shift_vector
        return WinstonLutzMultiTargetMultiFieldResult(
            num_total_images=len(self.images),
            max_2d_field_to_bb_mm=self.max_bb_deviation_2d,
            mean_2d_field_to_bb_mm=self.mean_bb_deviation_2d,
            median_2d_field_to_bb_mm=self.median_bb_deviation_2d,
            bb_maxes=bb_maxes,
            bb_arrangement=self.bb_arrangement,
            bb_shift_vector=translation,
            bb_shift_yaw=yaw,
            bb_shift_pitch=pitch,
            bb_shift_roll=roll,
        )

    def plot_summary(self, show: bool = True, fig_size: tuple | None = None):
        raise NotImplementedError("Not yet implemented")

    def plot_axis_images(
        self, axis: Axis = Axis.GANTRY, show: bool = True, ax: plt.Axes | None = None
    ):
        raise NotImplementedError("Not yet implemented")

    @property
    def max_bb_deviation_2d(self) -> float:
        """The maximum distance from any measured BB to its nominal position"""
        return self.cax2bb_distance(metric="max")

    @property
    def mean_bb_deviation_2d(self) -> float:
        """The mean distance from any measured BB to its nominal position"""
        return self.cax2bb_distance(metric="mean")

    @property
    def median_bb_deviation_2d(self) -> float:
        """The median distance from any measured BB to its nominal position"""
        return self.cax2bb_distance(metric="median")

    def results(self, as_list: bool = False) -> str:
        """Return the analysis results summary.

        Parameters
        ----------
        as_list : bool
            Whether to return as a list of strings vs single string. Pretty much for internal usage.
        """
        if not self._is_analyzed:
            raise ValueError("The set is not analyzed. Use .analyze() first.")
        num_imgs = len(self.images)
        result = [
            "Winston-Lutz Multi-Target Multi-Field Analysis",
            "==============================================",
            f"Number of images: {num_imgs}",
            "",
            "2D distances",
            "============",
            f"Max 2D distance of any BB->Field: {self.max_bb_deviation_2d:.2f} mm",
            f"Mean 2D distance of any BB->Field: {self.mean_bb_deviation_2d:.2f} mm",
            f"Median 2D distance of any BB->Field: {self.median_bb_deviation_2d:.2f} mm",
            "",
        ]
        bb_descriptions = [[bb.name, bb.to_human()] for bb in self.bb_arrangement]
        bb_names = [bb[0] for bb in bb_descriptions]
        result += tabulate(bb_descriptions, headers=["BB #", "Description"]).split("\n")
        result += [
            "",
        ]

        data = []
        for img in self.images:
            img_name = img.base_path[-20:]
            gantry = f"{img.gantry_angle:.1f}"
            collimator = f"{img.collimator_angle:.1f}"
            couch = f"{img.couch_angle:.1f}"
            deviations = []
            # loop through the expected BBs.
            # not every BB may be in every image, so we have to loop through the
            # BBs and find the match if there is one.
            for bb in self.bb_arrangement:
                match = Enumerable(img.arrangement_matches.items()).single_or_default(
                    lambda x: x[0] == bb.name
                )
                if match:
                    deviations.append(f"{match[1].bb_field_distance_mm:.2f}")
                else:
                    deviations.append("---")
            data.append([img_name, gantry, collimator, couch, *deviations])
        result += tabulate(data, headers=["Image", "G", "C", "P", *bb_names]).split(
            "\n"
        )
        result += [""]

        # calculate couch-kick errors
        couch_results = self._couch_rotation_error()
        couch_data = [
            [name[-20:], v["couch angle"], f"{v['yaw error']:.2f}"]
            for name, v in couch_results.items()
        ]
        result += tabulate(
            couch_data, headers=["Image", "Couch Angle", "Yaw Error (\N{DEGREE SIGN})"]
        ).split("\n")
        if not as_list:
            result = "\n".join(result)
        return result

    def publish_pdf(
        self,
        filename: str,
        notes: str | list[str] | None = None,
        open_file: bool = False,
        metadata: dict | None = None,
        logo: Path | str | None = None,
    ):
        """Publish (print) a PDF containing the analysis, images, and quantitative results.

        Parameters
        ----------
        filename : (str, file-like object)
            The file to write the results to.
        notes : str, list of strings
            Text; if str, prints single line.
            If list of strings, each list item is printed on its own line.
        open_file : bool
            Whether to open the file using the default program after creation.
        metadata : dict
            Extra data to be passed and shown in the PDF. The key and value will be shown with a colon.
            E.g. passing {'Author': 'James', 'Unit': 'TrueBeam'} would result in text in the PDF like:
            --------------
            Author: James
            Unit: TrueBeam
            --------------
        logo: Path, str
            A custom logo to use in the PDF report. If nothing is passed, the default pylinac logo is used.
        """
        if not self._is_analyzed:
            raise ValueError("The set is not analyzed. Use .analyze() first.")
        plt.ioff()
        title = "Winston-Lutz Multi-BB Analysis"
        canvas = pdf.PylinacCanvas(
            filename,
            page_title=title,
            metadata=metadata,
            logo=logo,
            metadata_location=(15, 25.5),
        )
        text = self.results(as_list=True)
        canvas.add_text(text=text, location=(1, 25.5), font="Courier")
        # draw summary image on 1st page
        if notes is not None:
            canvas.add_text(text="Notes:", location=(1, 4.5), font_size=14)
            canvas.add_text(text=notes, location=(1, 4))
        # plot each BB's images
        bb_streams = self.save_images_to_stream()
        for stream in bb_streams.values():
            canvas.add_new_page()
            canvas.add_image(stream, location=(2, 7), dimensions=(18, 18))
        canvas.finish()

        if open_file:
            webbrowser.open(filename)


# class WinstonLutzMultiTargetSingleFieldImage(WinstonLutzMultiTargetMultiFieldImage):
#     def find_field_centroids(self, is_open_field: bool) -> list[Point]:
#         """For the single field case, the field centroid is the same as the CAX."""
#         # TODO: use the global field finder
#         return [self.center]
#
#     def find_field_matches(self, detected_points: list[Point]) -> dict[str, Point]:
#         """For the single field case, the field centroid is the same as the CAX for every BB."""
#         return {bb.name: detected_points[0] for bb in self.bb_arrangement}
#
#     def field_to_bb_distances(self) -> list[float]:
#         """For a single-field, multi-BB setup we shift the BBs to the isocenter by shifting by the nominal offset.
#         The delta between the nominal and actual BB position is the same distance as if we were at iso.
#         """
#         distances = []
#         for match in self.arrangement_matches.values():
#             distances.append(match["bb nominal"].distance_to(match["bb"]) / self.dpmm)
#         return distances
#
#
# class WinstonLutzMultiTargetSingleField(WinstonLutzMultiTargetMultiField):
#     image_type = WinstonLutzMultiTargetSingleFieldImage
#     images: Sequence[WinstonLutzMultiTargetSingleFieldImage]


def max_distance_to_lines(p, lines: Iterable[Line]) -> float:
    """Calculate the maximum distance to any line from the given point."""
    point = Point(p[0], p[1], p[2])
    return max(line.distance_to(point) for line in lines)


def bb_projection_with_rotation(
    offset_left: float,
    offset_up: float,
    offset_in: float,
    gantry: float,
    couch: float,
    sad: float = 1000,
) -> (float, float):
    """Calculate the isoplane projection onto the panel at the given SSD.

    This function applies a rotation around the gantry plane (X/Z) to the
    ball bearing (BB) position and calculates its projection onto the isocenter plane in the beam's eye view.

    Could be used to calculate couch rotations, but not validated yet.

    Args
    ----
    offset_left (float): The BB position in the left/right direction.
    offset_up (float): The BB position in the superior/inferior direction.
    offset_in (float): The BB position in the anterior/posterior direction.
    gantry (float): The gantry angle in degrees.
    couch (float, optional): The couch angle in degrees. Defaults to 0.
    sad (float, optional): The source-to-axis distance in mm. Defaults to 1000.

    Returns
    -------
    left_right_projection (float): The projection of the BB onto the panel in the left/right direction.
        Left is negative, right is positive. This is always in the plane normal to the CAX.
    superior_inferior_projection (float): The projection of the BB onto the panel in the superior/inferior direction.
        Superior is positive, inferior is negative. This is always in the plane normal to the CAX which
        in this case is also the absolute Y coordinate system axis.
    """
    # Define the BB positions in the patient coordinate system (ap, lr, si)
    bb_positions = np.array([offset_up, offset_left, offset_in])

    # Apply the rotation matrix to the BB positions
    collimator = 0  # Collimator doesn't change positional projection onto panel
    rotation_matrix = Rotation.from_euler(
        "xyz",
        [-couch, collimator, gantry],
        degrees=True,  # negative couch due to origin shift vs coordinate space
    )
    rotated_positions = rotation_matrix.apply(bb_positions)

    # Calculate the projection onto the panel at the given SAD
    bb_magnification = sad / (
        sad - rotated_positions[0]
    )  # Distance from source to panel
    imager_projection = (
        np.array([rotated_positions[1], rotated_positions[2]]) * bb_magnification
    )
    return -imager_projection[0], imager_projection[1]


def straight_ray(vector: Vector, gantry_angle: float) -> Line:
    """A ray projecting from the gantry source point in the given direction.

    Notes
    -----
    This does NOT account for couch rotation. It also generates a straight line
    that goes through the vector. I.e. if the vector is 5mm left, the line will be straight
    up and down 5mm left. It does not account for 2D projection from the gantry source.
    The reason is that in vanilla WL, the assumption is that the field is about isocenter (i.e. not purposely offset)
    and thus creating straight lines is a good approximation.
    In the Multi-BB case, our fields are purposely off-center,
    so this assumption does not hold for that case. See the ``ray`` function for that.

    TL;DR: this is useful for vanilla WL but not Multi-BB.
    """
    p1 = Point()
    p2 = Point()
    # point 1 - ray origin
    p1.x = vector.x * cos(gantry_angle) + 20 * sin(gantry_angle)
    p1.z = vector.x * -sin(gantry_angle) + 20 * cos(gantry_angle)
    p1.y = vector.y
    # point 2 - ray destination
    p2.x = vector.x * cos(gantry_angle) - 20 * sin(gantry_angle)
    p2.z = vector.x * -sin(gantry_angle) - 20 * cos(gantry_angle)
    p2.y = vector.y
    line = Line(p1, p2)
    return line


def solve_3d_shift_vector_from_2d_planes(
    xs: Sequence[float],
    ys: Sequence[float],
    thetas: Sequence[float],
    phis: Sequence[float],
    scale: MachineScale,
) -> Vector:
    """Solve for long, lat, and vert given arrays of x's, y's, theta's, and phi's.
    This is Y, X, and Z in pylinac coordinate conventions.

    This is a generalization of the Low et al. equation 6 and 7. This is used for both vanilla WL and Multi-BB WL.
    This is intended to be a relatively strict interpretation of the Low et al. equations.
    E.g. the gantry and couch angles are converted to Varian Standard scale.
    The idea is this is meant for high readability when comparing to the Low et al. equations.
    However, this does mean we have to invert the LONG/Y axis. See the conversion table in the docs

    Parameters
    ----------
    xs : array_like
        Array of x coordinates. Positive is to the right in the local plane.
    ys : array_like
        Array of y coordinates. Positive is up in the local plane.
    thetas : array_like
        Array of gantry angles.
    phis : array_like
        Array of couch angles.
    scale: MachineScale
        The scale of the machine. IEC61217 is the default. This converts the gantry and couch angles to Varian Standard scale
        which is to match Low's equations.

    Returns
    -------
    Vector
        The coordinates are in the pylinac coordinate system. See docs.
    """
    if not (len(xs) == len(ys) == len(thetas) == len(phis)):
        raise ValueError("The x, y, theta, and phi arrays must all be the same length.")
    n = len(xs)

    # convert the angles to Varian Standard scale
    f_thetas, f_phis = [], []
    for theta, phi in zip(thetas, phis):
        g, _, c = convert(
            scale,
            MachineScale.VARIAN_STANDARD,
            gantry=theta,
            collimator=0,
            rotation=phi,
        )
        f_thetas.append(g)
        f_phis.append(c)

    # Initialize A matrix and xi matrices
    A = np.zeros((2 * n, 3))
    xi = np.zeros(2 * n)

    for i in range(n):
        # A general rotation matrix and also Low eqn 6a
        A[2 * i, :] = [-cos(f_phis[i]), -sin(f_phis[i]), 0]
        A[2 * i + 1, :] = [
            -cos(f_thetas[i]) * sin(f_phis[i]),
            cos(f_thetas[i]) * cos(f_phis[i]),
            -sin(f_thetas[i]),
        ]
        # Low eqn 7
        xi[2 * i] = ys[
            i
        ]  # usually this would be (x, y) but Figure 1 of Low is rotated 90 degrees.
        xi[2 * i + 1] = -xs[i]

    # equation 9a; B is the pseudo-inverse of A
    B = np.linalg.pinv(A)
    # full equation 9
    long, lat, vert = B.dot(xi).squeeze()

    # At this point we have the **Low et al shift vector**. Conversion to pylinac coordinates
    # requires flipping the LONG axis; see the conversion table in the docs.
    # we use the X/Y/Z terms for the shift to be consistent with our own convention
    # and for clarity of the conversion
    # Finally, this is the **SHIFT VECTOR**. The 3D position in space is the inverse of this
    y = -long
    x = lat
    z = vert
    return Vector(x=x, y=y, z=z)


def solve_3d_position_from_2d_planes(
    xs: Sequence[float],
    ys: Sequence[float],
    thetas: Sequence[float],
    phis: Sequence[float],
    scale: MachineScale,
) -> Vector:
    """Solve for the 3D position of a BB in space given 2D images/vectors and the gantry/couch angles.

    The good news is that the position in space is the inverse of the shift vector!
    """
    return -solve_3d_shift_vector_from_2d_planes(xs, ys, thetas, phis, scale)


def conventional_to_euler_notation(axes_resolution: str) -> str:
    """Convert conventional understandings of 6DOF rotations into Euler notation.

    Ensures we don't mix up x, y, z with the pylinac coordinate system.
    """
    EULER = {
        # FROM THE COUCH PERSPECTIVE
        "pitch": "x",  # positive pitch goes up
        "yaw": "z",
        "roll": "y",  # positive angle rolls to the right
    }
    axes = axes_resolution.split(",")
    euler = "".join([EULER[a.strip()] for a in axes])
    return euler


def align_points(
    measured_points: Sequence[Point],
    ideal_points: Sequence[Point],
    axes_order: str = "roll,pitch,yaw",
) -> (Vector, float, float, float):
    """
    Aligns a set of measured points to a set of ideal points in 3D space, returning the
    translation and yaw rotation needed.

    Parameters
    ----------
    measured_points : np.ndarray
        The measured points as an Nx3 numpy array.
    ideal_points : np.ndarray
        The ideal points as an Nx3 numpy array.
    axes_order : str
        The order in which to resolve the axes.
        Resolution is **not** independent of the axes order. I.e. doing 'yaw,pitch,roll' may result
        in a different outcome.

    Returns
    -------
    Vector, float, float, float
        The vector is the cartesian translation (dx, dy, dz) and yaw, pitch, and roll angle in degrees required to align the measured points
        to the ideal points.
    """
    # convert from Point to stacked array (x, y, z) x N
    measured_array = [[p.x, p.y, p.z] for p in measured_points]
    ideal_array = [[p.x, p.y, p.z] for p in ideal_points]
    # Ensure the points are centered at their centroids
    measured_centroid = np.mean(measured_array, axis=0)
    ideal_centroid = np.mean(ideal_array, axis=0)
    measured_centered = measured_array - measured_centroid
    ideal_centered = ideal_array - ideal_centroid

    # Compute the covariance matrix
    H = measured_centered.T @ ideal_centered

    # Singular Value Decomposition
    U, _, Vt = np.linalg.svd(H)
    rotation_matrix = Vt.T @ U.T

    # Ensure a right-handed coordinate system
    if np.linalg.det(rotation_matrix) < 0:
        Vt[2, :] *= -1
        rotation_matrix = Vt.T @ U.T

    # Compute the euler angles
    rotation = Rotation.from_matrix(rotation_matrix)
    euler = conventional_to_euler_notation(axes_order)
    roll, pitch, yaw = rotation.as_euler(euler, degrees=True)

    rotated_measured_centroid = rotation.apply(measured_centroid)
    translation = ideal_centroid - rotated_measured_centroid

    return Vector(*translation), yaw, pitch, roll<|MERGE_RESOLUTION|>--- conflicted
+++ resolved
@@ -60,7 +60,7 @@
 from .core.image import DicomImageStack, is_image, tiff_to_dicom
 from .core.io import TemporaryZipDirectory, get_url, retrieve_demo_file
 from .core.scale import MachineScale, convert
-<<<<<<< HEAD
+from .core.utilities import ResultBase, ResultsDataMixin, convert_to_enum, is_close
 from .core.utilities import (
     QuaacDatum,
     QuaacMixin,
@@ -68,9 +68,6 @@
     convert_to_enum,
     is_close,
 )
-=======
-from .core.utilities import ResultBase, ResultsDataMixin, convert_to_enum, is_close
->>>>>>> 7c50b2ee
 from .metrics.features import (
     is_right_circumference,
     is_right_size_bb,
@@ -938,11 +935,7 @@
         )
 
 
-<<<<<<< HEAD
-class WinstonLutz(QuaacMixin):
-=======
-class WinstonLutz(ResultsDataMixin[WinstonLutzResult]):
->>>>>>> 7c50b2ee
+class WinstonLutz(ResultsDataMixin[WinstonLutzResult], QuaacMixin):
     """Class for performing a Winston-Lutz test of the radiation isocenter."""
 
     images: list[WinstonLutz2D]  #:
