--- conflicted
+++ resolved
@@ -578,11 +578,8 @@
         hu_tolerance: float,
         thickness_tolerance: float,
         scaling_tolerance: float,
-<<<<<<< HEAD
         clear_borders: bool=True,
-=======
         thickness_slice_straddle: str | int = "auto",
->>>>>>> c5dcc1ae
     ):
         """
         Parameters
@@ -600,12 +597,8 @@
         self.scaling_tolerance = scaling_tolerance
         self.thickness_rois = {}
         self.lines = {}
-<<<<<<< HEAD
         super().__init__(catphan, tolerance=hu_tolerance, offset=offset, clear_borders=clear_borders)
-=======
         self.thickness_slice_straddle = thickness_slice_straddle
-        super().__init__(catphan, tolerance=hu_tolerance, offset=offset)
->>>>>>> c5dcc1ae
 
     def preprocess(self, catphan) -> None:
         # for the thickness analysis image, combine thin slices or just use one slice if slices are thick
@@ -2030,11 +2023,8 @@
             hu_tolerance=hu_tolerance,
             thickness_tolerance=thickness_tolerance,
             scaling_tolerance=scaling_tolerance,
-<<<<<<< HEAD
             clear_borders=self.clear_borders,
-=======
             thickness_slice_straddle=thickness_slice_straddle,
->>>>>>> c5dcc1ae
         )
         if self._has_module(CTP486):
             ctp486, offset = self._get_module(CTP486)
