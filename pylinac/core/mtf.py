from __future__ import annotations

import warnings
from typing import Sequence

import argue
import numpy as np
from matplotlib import pyplot as plt
from scipy.interpolate import interp1d

from .contrast import michelson
from .roi import HighContrastDiskROI


class MTF:
    """This class will calculate relative MTF"""

    def __init__(
        self,
        lp_spacings: Sequence[float],
        lp_maximums: Sequence[float],
        lp_minimums: Sequence[float],
    ):
        """
        Parameters
        ----------
        lp_spacings : sequence of floats
            These are the physical spacings per unit distance. E.g. 0.1 line pairs/mm.
        lp_maximums : sequence of floats
            These are the maximum values of the sample ROIs.
        lp_minimums : sequence of floats
            These are the minimum values of the sample ROIs.
        """
        self.spacings = lp_spacings
        self.maximums = lp_maximums
        self.minimums = lp_minimums
        self.mtfs = {}
        self.norm_mtfs = {}
<<<<<<< HEAD
        for (spacing, max, min) in zip(lp_spacings, lp_maximums, lp_minimums):
            arr = np.array((max, min))
            self.mtfs[spacing] = michelson(arr)
=======
        for spacing, max, min in zip(lp_spacings, lp_maximums, lp_minimums):
            self.mtfs[spacing] = (max - min) / (max + min)
>>>>>>> cfe51f67
        # sort according to spacings
        self.mtfs = {k: v for k, v in sorted(self.mtfs.items(), key=lambda x: x[0])}
        for key, value in self.mtfs.items():
            self.norm_mtfs[key] = (
                value / self.mtfs[lp_spacings[0]]
            )  # normalize to first region

        # check that the MTF drops monotonically by measuring the deltas between MTFs
        # if the delta is increasing it means the MTF rose on a subsequent value
        max_delta = np.max(np.diff(list(self.norm_mtfs.values())))
        if max_delta > 0:
            warnings.warn(
                "The MTF does not drop monotonically; be sure the ROIs are correctly aligned."
            )

    @argue.bounds(x=(0, 100))
    def relative_resolution(self, x: float = 50) -> float:
        """Return the line pair value at the given rMTF resolution value.

        Parameters
        ----------
        x : float
            The percentage of the rMTF to determine the line pair value. Must be between 0 and 100.
        """
        f = interp1d(
            list(self.norm_mtfs.values()),
            list(self.norm_mtfs.keys()),
            fill_value="extrapolate",
        )
        mtf = f(x / 100)
        if mtf > max(self.spacings):
            warnings.warn(
                f"MTF resolution wasn't calculated for {x}% that was asked for. The value returned is an extrapolation. Use a higher % MTF to get a non-interpolated value."
            )
        return float(mtf)

    @classmethod
    def from_high_contrast_diskset(
        cls, spacings: Sequence[float], diskset: Sequence[HighContrastDiskROI]
    ) -> MTF:
        """Construct the MTF using high contrast disks from the ROI module."""
        maximums = [roi.max for roi in diskset]
        minimums = [roi.min for roi in diskset]
        return cls(spacings, maximums, minimums)

    def plot(
        self,
        axis: plt.Axes | None = None,
        grid: bool = True,
        x_label: str = "Line pairs / mm",
        y_label: str = "Relative MTF",
        title: str = "RMTF",
        margins: float = 0.05,
        marker: str = "o",
        label: str = "rMTF",
    ) -> tuple:
        """Plot the Relative MTF.

        Parameters
        ----------
        axis : None, matplotlib.Axes
            The axis to plot the MTF on. If None, will create a new figure.
        """
        if axis is None:
            fig, axis = plt.subplots()
        points = axis.plot(
            list(self.norm_mtfs.keys()),
            list(self.norm_mtfs.values()),
            marker=marker,
            label=label,
        )
        axis.margins(margins)
        axis.grid(grid)
        axis.set_xlabel(x_label)
        axis.set_ylabel(y_label)
        axis.set_title(title)
        return points<|MERGE_RESOLUTION|>--- conflicted
+++ resolved
@@ -36,14 +36,9 @@
         self.minimums = lp_minimums
         self.mtfs = {}
         self.norm_mtfs = {}
-<<<<<<< HEAD
-        for (spacing, max, min) in zip(lp_spacings, lp_maximums, lp_minimums):
+        for spacing, max, min in zip(lp_spacings, lp_maximums, lp_minimums):
             arr = np.array((max, min))
             self.mtfs[spacing] = michelson(arr)
-=======
-        for spacing, max, min in zip(lp_spacings, lp_maximums, lp_minimums):
-            self.mtfs[spacing] = (max - min) / (max + min)
->>>>>>> cfe51f67
         # sort according to spacings
         self.mtfs = {k: v for k, v in sorted(self.mtfs.items(), key=lambda x: x[0])}
         for key, value in self.mtfs.items():
