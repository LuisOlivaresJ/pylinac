--- conflicted
+++ resolved
@@ -7,11 +7,8 @@
 from skimage.transform import rotate
 
 from pylinac.cheese import CIRS062M, TomoCheese, TomoCheeseResult
-<<<<<<< HEAD
+from tests_basic.core.test_utilities import ResultsDataBase
 from tests_basic.core.test_utilities import QuaacTestBase
-=======
-from tests_basic.core.test_utilities import ResultsDataBase
->>>>>>> 73d02898
 from tests_basic.utils import (
     CloudFileMixin,
     FromDemoImageTesterMixin,
